package interpreter

import (
	"context"
	"encoding/binary"
	"errors"
	"fmt"
	"math"
	"math/bits"
	"sync"
	"unsafe"

	"github.com/tetratelabs/wazero/api"
	"github.com/tetratelabs/wazero/experimental"
	"github.com/tetratelabs/wazero/internal/filecache"
	"github.com/tetratelabs/wazero/internal/internalapi"
	"github.com/tetratelabs/wazero/internal/moremath"
	"github.com/tetratelabs/wazero/internal/wasm"
	"github.com/tetratelabs/wazero/internal/wasmdebug"
	"github.com/tetratelabs/wazero/internal/wasmruntime"
	"github.com/tetratelabs/wazero/internal/wazeroir"
)

// callStackCeiling is the maximum WebAssembly call frame stack height. This allows wazero to raise
// wasm.ErrCallStackOverflow instead of overflowing the Go runtime.
//
// The default value should suffice for most use cases. Those wishing to change this can via `go build -ldflags`.
var callStackCeiling = 2000

// engine is an interpreter implementation of wasm.Engine
type engine struct {
	enabledFeatures   api.CoreFeatures
	compiledFunctions map[wasm.ModuleID][]compiledFunction // guarded by mutex.
	mux               sync.RWMutex
	// labelAddressResolutionCache is the temporary cache used to map LabelKind -> FrameID -> the index to the body.
	labelAddressResolutionCache [wazeroir.LabelKindNum][]uint64
}

func NewEngine(_ context.Context, enabledFeatures api.CoreFeatures, _ filecache.Cache) wasm.Engine {
	return &engine{
		enabledFeatures:   enabledFeatures,
		compiledFunctions: map[wasm.ModuleID][]compiledFunction{},
	}
}

// Close implements the same method as documented on wasm.Engine.
func (e *engine) Close() (err error) {
	return
}

// CompiledModuleCount implements the same method as documented on wasm.Engine.
func (e *engine) CompiledModuleCount() uint32 {
	return uint32(len(e.compiledFunctions))
}

// DeleteCompiledModule implements the same method as documented on wasm.Engine.
func (e *engine) DeleteCompiledModule(m *wasm.Module) {
	e.deleteCompiledFunctions(m)
}

func (e *engine) deleteCompiledFunctions(module *wasm.Module) {
	e.mux.Lock()
	defer e.mux.Unlock()
	delete(e.compiledFunctions, module.ID)
}

func (e *engine) addCompiledFunctions(module *wasm.Module, fs []compiledFunction) {
	e.mux.Lock()
	defer e.mux.Unlock()
	e.compiledFunctions[module.ID] = fs
}

func (e *engine) getCompiledFunctions(module *wasm.Module) (fs []compiledFunction, ok bool) {
	e.mux.RLock()
	defer e.mux.RUnlock()
	fs, ok = e.compiledFunctions[module.ID]
	return
}

// moduleEngine implements wasm.ModuleEngine
type moduleEngine struct {
	// codes are the compiled functions in a module instances.
	// The index is module instance-scoped.
	functions []function

	// parentEngine holds *engine from which this module engine is created from.
	parentEngine *engine
}

// callEngine holds context per moduleEngine.Call, and shared across all the
// function calls originating from the same moduleEngine.Call execution.
//
// This implements api.Function.
type callEngine struct {
	internalapi.WazeroOnlyType

	// stack contains the operands.
	// Note that all the values are represented as uint64.
	stack []uint64

	// frames are the function call stack.
	frames []*callFrame

	// f is the initial function for this call engine.
	f *function

	// stackiterator for Listeners to walk frames and stack.
	stackIterator stackIterator
}

func (e *moduleEngine) newCallEngine(compiled *function) *callEngine {
	return &callEngine{f: compiled}
}

func (ce *callEngine) pushValue(v uint64) {
	ce.stack = append(ce.stack, v)
}

func (ce *callEngine) pushValues(v []uint64) {
	ce.stack = append(ce.stack, v...)
}

func (ce *callEngine) popValue() (v uint64) {
	// No need to check stack bound
	// as we can assume that all the operations
	// are valid thanks to validateFunction
	// at module validation phase
	// and wazeroir translation
	// before compilation.
	stackTopIndex := len(ce.stack) - 1
	v = ce.stack[stackTopIndex]
	ce.stack = ce.stack[:stackTopIndex]
	return
}

func (ce *callEngine) popValues(v []uint64) {
	stackTopIndex := len(ce.stack) - len(v)
	copy(v, ce.stack[stackTopIndex:])
	ce.stack = ce.stack[:stackTopIndex]
}

// peekValues peeks api.ValueType values from the stack and returns them.
func (ce *callEngine) peekValues(count int) []uint64 {
	if count == 0 {
		return nil
	}
	stackLen := len(ce.stack)
	return ce.stack[stackLen-count : stackLen]
}

func (ce *callEngine) drop(raw uint64) {
	r := wazeroir.InclusiveRangeFromU64(raw)
	if r.Start == -1 {
		return
	} else if r.Start == 0 {
		ce.stack = ce.stack[:int32(len(ce.stack))-1-r.End]
	} else {
		newStack := ce.stack[:int32(len(ce.stack))-1-r.End]
		newStack = append(newStack, ce.stack[int32(len(ce.stack))-r.Start:]...)
		ce.stack = newStack
	}
}

func (ce *callEngine) pushFrame(frame *callFrame) {
	if callStackCeiling <= len(ce.frames) {
		panic(wasmruntime.ErrRuntimeStackOverflow)
	}
	ce.frames = append(ce.frames, frame)
}

func (ce *callEngine) popFrame() (frame *callFrame) {
	// No need to check stack bound as we can assume that all the operations are valid thanks to validateFunction at
	// module validation phase and wazeroir translation before compilation.
	oneLess := len(ce.frames) - 1
	frame = ce.frames[oneLess]
	ce.frames = ce.frames[:oneLess]
	return
}

type callFrame struct {
	// pc is the program counter representing the current position in code.body.
	pc uint64
	// f is the compiled function used in this function frame.
	f *function
	// base index in the frame of this function, used to detect the count of
	// values on the stack.
	base int
}

type compiledFunction struct {
	source              *wasm.Module
	body                []wazeroir.UnionOperation
	listener            experimental.FunctionListener
	offsetsInWasmBinary []uint64
	hostFn              interface{}
	ensureTermination   bool
	index               wasm.Index
}

type function struct {
	funcType       *wasm.FunctionType
	moduleInstance *wasm.ModuleInstance
	typeID         wasm.FunctionTypeID
	parent         *compiledFunction
}

// functionFromUintptr resurrects the original *function from the given uintptr
// which comes from either funcref table or OpcodeRefFunc instruction.
func functionFromUintptr(ptr uintptr) *function {
	// Wraps ptrs as the double pointer in order to avoid the unsafe access as detected by race detector.
	//
	// For example, if we have (*function)(unsafe.Pointer(ptr)) instead, then the race detector's "checkptr"
	// subroutine wanrs as "checkptr: pointer arithmetic result points to invalid allocation"
	// https://github.com/golang/go/blob/1ce7fcf139417d618c2730010ede2afb41664211/src/runtime/checkptr.go#L69
	var wrapped *uintptr = &ptr
	return *(**function)(unsafe.Pointer(wrapped))
}

// stackIterator implements experimental.StackIterator.
type stackIterator struct {
	stack   []uint64
	frames  []*callFrame
	started bool
	fn      *function
	pc      uint64
}

func (si *stackIterator) reset(stack []uint64, frames []*callFrame, f *function) {
	si.fn = f
	si.pc = 0
	si.stack = stack
	si.frames = frames
	si.started = false
}

func (si *stackIterator) clear() {
	si.stack = nil
	si.frames = nil
	si.started = false
	si.fn = nil
}

// Next implements the same method as documented on experimental.StackIterator.
func (si *stackIterator) Next() bool {
	if !si.started {
		si.started = true
		return true
	}

	if len(si.frames) == 0 {
		return false
	}

	frame := si.frames[len(si.frames)-1]
	si.stack = si.stack[:frame.base]
	si.fn = frame.f
	si.pc = frame.pc
	si.frames = si.frames[:len(si.frames)-1]
	return true
}

// Function implements the same method as documented on
// experimental.StackIterator.
func (si *stackIterator) Function() experimental.InternalFunction {
	return internalFunction{si.fn}
}

// ProgramCounter implements the same method as documented on
// experimental.StackIterator.
func (si *stackIterator) ProgramCounter() experimental.ProgramCounter {
	return experimental.ProgramCounter(si.pc)
}

// Parameters implements the same method as documented on
// experimental.StackIterator.
func (si *stackIterator) Parameters() []uint64 {
	paramsCount := si.fn.funcType.ParamNumInUint64
	top := len(si.stack)
	return si.stack[top-paramsCount:]
}

// internalFunction implements experimental.InternalFunction.
type internalFunction struct{ *function }

// Definition implements the same method as documented on
// experimental.InternalFunction.
func (f internalFunction) Definition() api.FunctionDefinition {
	return f.definition()
}

// SourceOffsetForPC implements the same method as documented on
// experimental.InternalFunction.
func (f internalFunction) SourceOffsetForPC(pc experimental.ProgramCounter) uint64 {
	offsetsMap := f.parent.offsetsInWasmBinary
	if uint64(pc) < uint64(len(offsetsMap)) {
		return offsetsMap[pc]
	}
	return 0
}

// interpreter mode doesn't maintain call frames in the stack, so pass the zero size to the IR.
const callFrameStackSize = 0

// CompileModule implements the same method as documented on wasm.Engine.
func (e *engine) CompileModule(_ context.Context, module *wasm.Module, listeners []experimental.FunctionListener, ensureTermination bool) error {
	if _, ok := e.getCompiledFunctions(module); ok { // cache hit!
		return nil
	}

	funcs := make([]compiledFunction, len(module.FunctionSection))
	irCompiler, err := wazeroir.NewCompiler(e.enabledFeatures, callFrameStackSize, module, ensureTermination)
	if err != nil {
		return err
	}
	imported := module.ImportFunctionCount
	for i := range module.CodeSection {
		var lsn experimental.FunctionListener
		if i < len(listeners) {
			lsn = listeners[i]
		}

		compiled := &funcs[i]
		// If this is the host function, there's nothing to do as the runtime representation of
		// host function in interpreter is its Go function itself as opposed to Wasm functions,
		// which need to be compiled down to wazeroir.
		if codeSeg := &module.CodeSection[i]; codeSeg.GoFunc != nil {
			compiled.hostFn = codeSeg.GoFunc
		} else {
			ir, err := irCompiler.Next()
			if err != nil {
				return err
			}
			err = e.lowerIR(ir, compiled)
			if err != nil {
				def := module.FunctionDefinition(uint32(i) + module.ImportFunctionCount)
				return fmt.Errorf("failed to lower func[%s] to wazeroir: %w", def.DebugName(), err)
			}
		}
		compiled.source = module
		compiled.ensureTermination = ensureTermination
		compiled.listener = lsn
		compiled.index = imported + uint32(i)
	}
	e.addCompiledFunctions(module, funcs)
	return nil
}

// NewModuleEngine implements the same method as documented on wasm.Engine.
func (e *engine) NewModuleEngine(module *wasm.Module, instance *wasm.ModuleInstance) (wasm.ModuleEngine, error) {
	me := &moduleEngine{
		parentEngine: e,
		functions:    make([]function, len(module.FunctionSection)+int(module.ImportFunctionCount)),
	}

	codes, ok := e.getCompiledFunctions(module)
	if !ok {
		return nil, errors.New("source module must be compiled before instantiation")
	}

	for i := range codes {
		c := &codes[i]
		offset := i + int(module.ImportFunctionCount)
		typeIndex := module.FunctionSection[i]
		me.functions[offset] = function{
			moduleInstance: instance,
			typeID:         instance.TypeIDs[typeIndex],
			funcType:       &module.TypeSection[typeIndex],
			parent:         c,
		}
	}
	return me, nil
}

// lowerIR lowers the wazeroir operations to engine friendly struct.
func (e *engine) lowerIR(ir *wazeroir.CompilationResult, ret *compiledFunction) error {
	// Copy the body from the result.
	ret.body = make([]wazeroir.UnionOperation, len(ir.Operations))
	copy(ret.body, ir.Operations)
	// Also copy the offsets if necessary.
	if offsets := ir.IROperationSourceOffsetsInWasmBinary; len(offsets) > 0 {
		ret.offsetsInWasmBinary = make([]uint64, len(offsets))
		copy(ret.offsetsInWasmBinary, offsets)
	}

	// First, we iterate all labels, and resolve the address.
	for i := range ret.body {
		op := &ret.body[i]
		switch op.Kind {
		case wazeroir.OperationKindLabel:
			label := wazeroir.Label(op.U1)
			address := uint64(i)

			kind, fid := label.Kind(), label.FrameID()
			frameToAddresses := e.labelAddressResolutionCache[label.Kind()]
			// Expand the slice if necessary.
			if diff := fid - len(frameToAddresses) + 1; diff > 0 {
				for j := 0; j < diff; j++ {
					frameToAddresses = append(frameToAddresses, 0)
				}
			}
			frameToAddresses[fid] = address
			e.labelAddressResolutionCache[kind] = frameToAddresses
		}
	}

	// Then resolve the label as the index to the body.
	for i := range ret.body {
		op := &ret.body[i]
		switch op.Kind {
		case wazeroir.OperationKindBr:
			e.setLabelAddress(&op.U1, wazeroir.Label(op.U1))
		case wazeroir.OperationKindBrIf:
			e.setLabelAddress(&op.U1, wazeroir.Label(op.U1))
			e.setLabelAddress(&op.U2, wazeroir.Label(op.U2))
		case wazeroir.OperationKindBrTable:
			for j := 0; j < len(op.Us); j += 2 {
				target := op.Us[j]
				e.setLabelAddress(&op.Us[j], wazeroir.Label(target))
			}
		}
	}

	// Reuses the slices for the subsequent compilation, so clear the content here.
	for i := range e.labelAddressResolutionCache {
		e.labelAddressResolutionCache[i] = e.labelAddressResolutionCache[i][:0]
	}
	return nil
}

func (e *engine) setLabelAddress(op *uint64, label wazeroir.Label) {
	if label.IsReturnTarget() {
		// Jmp to the end of the possible binary.
		*op = math.MaxUint64
	} else {
		*op = e.labelAddressResolutionCache[label.Kind()][label.FrameID()]
	}
}

// ResolveImportedFunction implements wasm.ModuleEngine.
func (e *moduleEngine) ResolveImportedFunction(index, indexInImportedModule wasm.Index, importedModuleEngine wasm.ModuleEngine) {
	imported := importedModuleEngine.(*moduleEngine)
	e.functions[index] = imported.functions[indexInImportedModule]
}

// ResolveImportedMemory implements wasm.ModuleEngine.
func (e *moduleEngine) ResolveImportedMemory(wasm.ModuleEngine) {}

// DoneInstantiation implements wasm.ModuleEngine.
func (e *moduleEngine) DoneInstantiation() {}

// FunctionInstanceReference implements the same method as documented on wasm.ModuleEngine.
func (e *moduleEngine) FunctionInstanceReference(funcIndex wasm.Index) wasm.Reference {
	return uintptr(unsafe.Pointer(&e.functions[funcIndex]))
}

// NewFunction implements the same method as documented on wasm.ModuleEngine.
func (e *moduleEngine) NewFunction(index wasm.Index) (ce api.Function) {
	// Note: The input parameters are pre-validated, so a compiled function is only absent on close. Updates to
	// code on close aren't locked, neither is this read.
	compiled := &e.functions[index]
	return e.newCallEngine(compiled)
}

// LookupFunction implements the same method as documented on wasm.ModuleEngine.
<<<<<<< HEAD
func (e *moduleEngine) LookupFunction(t *wasm.TableInstance, typeId *wasm.FunctionTypeID, tableOffset wasm.Index) (f api.Function, err error) {
=======
func (e *moduleEngine) LookupFunction(t *wasm.TableInstance, typeId wasm.FunctionTypeID, tableOffset wasm.Index) (*wasm.ModuleInstance, wasm.Index) {
>>>>>>> 7b0be67b
	if tableOffset >= uint32(len(t.References)) {
		panic(wasmruntime.ErrRuntimeInvalidTableAccess)
	}
	rawPtr := t.References[tableOffset]
	if rawPtr == 0 {
		panic(wasmruntime.ErrRuntimeInvalidTableAccess)
	}

	tf := functionFromUintptr(rawPtr)
<<<<<<< HEAD
	if typeId != nil && tf.typeID != *typeId {
		err = wasmruntime.ErrRuntimeIndirectCallTypeMismatch
		return
=======
	if tf.typeID != typeId {
		panic(wasmruntime.ErrRuntimeIndirectCallTypeMismatch)
>>>>>>> 7b0be67b
	}
	return tf.moduleInstance, tf.parent.index
}

// Definition implements the same method as documented on api.Function.
func (ce *callEngine) Definition() api.FunctionDefinition {
	return ce.f.definition()
}

func (f *function) definition() api.FunctionDefinition {
	compiled := f.parent
	return compiled.source.FunctionDefinition(compiled.index)
}

// Call implements the same method as documented on api.Function.
func (ce *callEngine) Call(ctx context.Context, params ...uint64) (results []uint64, err error) {
	ft := ce.f.funcType
	if n := ft.ParamNumInUint64; n != len(params) {
		return nil, fmt.Errorf("expected %d params, but passed %d", n, len(params))
	}
	return ce.call(ctx, params, nil)
}

// CallWithStack implements the same method as documented on api.Function.
func (ce *callEngine) CallWithStack(ctx context.Context, stack []uint64) error {
	params, results, err := wasm.SplitCallStack(ce.f.funcType, stack)
	if err != nil {
		return err
	}
	_, err = ce.call(ctx, params, results)
	return err
}

func (ce *callEngine) call(ctx context.Context, params, results []uint64) (_ []uint64, err error) {
	m := ce.f.moduleInstance
	if ce.f.parent.ensureTermination {
		select {
		case <-ctx.Done():
			// If the provided context is already done, close the call context
			// and return the error.
			m.CloseWithCtxErr(ctx)
			return nil, m.FailIfClosed()
		default:
		}
	}

	defer func() {
		// If the module closed during the call, and the call didn't err for another reason, set an ExitError.
		if err == nil {
			err = m.FailIfClosed()
		}
		// TODO: ^^ Will not fail if the function was imported from a closed module.

		if v := recover(); v != nil {
			err = ce.recoverOnCall(ctx, m, v)
		}
	}()

	ce.pushValues(params)

	if ce.f.parent.ensureTermination {
		done := m.CloseModuleOnCanceledOrTimeout(ctx)
		defer done()
	}

	ce.callFunction(ctx, m, ce.f)

	// This returns a safe copy of the results, instead of a slice view. If we
	// returned a re-slice, the caller could accidentally or purposefully
	// corrupt the stack of subsequent calls.
	ft := ce.f.funcType
	if results == nil && ft.ResultNumInUint64 > 0 {
		results = make([]uint64, ft.ResultNumInUint64)
	}
	ce.popValues(results)
	return results, nil
}

// functionListenerInvocation captures arguments needed to perform function
// listener invocations when unwinding the call stack.
type functionListenerInvocation struct {
	experimental.FunctionListener
	def api.FunctionDefinition
}

// recoverOnCall takes the recovered value `recoverOnCall`, and wraps it
// with the call frame stack traces. Also, reset the state of callEngine
// so that it can be used for the subsequent calls.
func (ce *callEngine) recoverOnCall(ctx context.Context, m *wasm.ModuleInstance, v interface{}) (err error) {
	builder := wasmdebug.NewErrorBuilder()
	frameCount := len(ce.frames)
	functionListeners := make([]functionListenerInvocation, 0, 16)

	for i := 0; i < frameCount; i++ {
		frame := ce.popFrame()
		f := frame.f
		def := f.definition()
		var sources []string
		if parent := frame.f.parent; parent.body != nil && len(parent.offsetsInWasmBinary) > 0 {
			sources = parent.source.DWARFLines.Line(parent.offsetsInWasmBinary[frame.pc])
		}
		builder.AddFrame(def.DebugName(), def.ParamTypes(), def.ResultTypes(), sources)
		if f.parent.listener != nil {
			functionListeners = append(functionListeners, functionListenerInvocation{
				FunctionListener: f.parent.listener,
				def:              f.definition(),
			})
		}
	}

	err = builder.FromRecovered(v)
	for i := range functionListeners {
		functionListeners[i].Abort(ctx, m, functionListeners[i].def, err)
	}

	// Allows the reuse of CallEngine.
	ce.stack, ce.frames = ce.stack[:0], ce.frames[:0]
	return
}

func (ce *callEngine) callFunction(ctx context.Context, m *wasm.ModuleInstance, f *function) {
	if f.parent.hostFn != nil {
		ce.callGoFuncWithStack(ctx, m, f)
	} else if lsn := f.parent.listener; lsn != nil {
		ce.callNativeFuncWithListener(ctx, m, f, lsn)
	} else {
		ce.callNativeFunc(ctx, m, f)
	}
}

func (ce *callEngine) callGoFunc(ctx context.Context, m *wasm.ModuleInstance, f *function, stack []uint64) {
	typ := f.funcType
	lsn := f.parent.listener
	if lsn != nil {
		params := stack[:typ.ParamNumInUint64]
		ce.stackIterator.reset(ce.stack, ce.frames, f)
		lsn.Before(ctx, m, f.definition(), params, &ce.stackIterator)
		ce.stackIterator.clear()
	}
	frame := &callFrame{f: f, base: len(ce.stack)}
	ce.pushFrame(frame)

	fn := f.parent.hostFn
	switch fn := fn.(type) {
	case api.GoModuleFunction:
		fn.Call(ctx, m, stack)
	case api.GoFunction:
		fn.Call(ctx, stack)
	}

	ce.popFrame()
	if lsn != nil {
		// TODO: This doesn't get the error due to use of panic to propagate them.
		results := stack[:typ.ResultNumInUint64]
		lsn.After(ctx, m, f.definition(), results)
	}
}

func (ce *callEngine) callNativeFunc(ctx context.Context, m *wasm.ModuleInstance, f *function) {
	frame := &callFrame{f: f, base: len(ce.stack)}
	moduleInst := f.moduleInstance
	functions := moduleInst.Engine.(*moduleEngine).functions
	memoryInst := moduleInst.MemoryInstance
	globals := moduleInst.Globals
	tables := moduleInst.Tables
	typeIDs := moduleInst.TypeIDs
	dataInstances := moduleInst.DataInstances
	elementInstances := moduleInst.ElementInstances
	ce.pushFrame(frame)
	body := frame.f.parent.body
	bodyLen := uint64(len(body))
	for frame.pc < bodyLen {
		op := &body[frame.pc]
		// TODO: add description of each operation/case
		// on, for example, how many args are used,
		// how the stack is modified, etc.
		switch op.Kind {
		case wazeroir.OperationKindBuiltinFunctionCheckExitCode:
			if err := m.FailIfClosed(); err != nil {
				panic(err)
			}
			frame.pc++
		case wazeroir.OperationKindUnreachable:
			panic(wasmruntime.ErrRuntimeUnreachable)
		case wazeroir.OperationKindBr:
			frame.pc = op.U1
		case wazeroir.OperationKindBrIf:
			if ce.popValue() > 0 {
				ce.drop(op.U3)
				frame.pc = op.U1
			} else {
				frame.pc = op.U2
			}
		case wazeroir.OperationKindBrTable:
			v := ce.popValue()
			defaultAt := uint64(len(op.Us))/2 - 1
			if v > defaultAt {
				v = defaultAt
			}
			v *= 2
			ce.drop(op.Us[v+1])
			frame.pc = op.Us[v]
		case wazeroir.OperationKindCall:
			ce.callFunction(ctx, f.moduleInstance, &functions[op.U1])
			frame.pc++
		case wazeroir.OperationKindCallIndirect:
			offset := ce.popValue()
			table := tables[op.U2]
			if offset >= uint64(len(table.References)) {
				panic(wasmruntime.ErrRuntimeInvalidTableAccess)
			}
			rawPtr := table.References[offset]
			if rawPtr == 0 {
				panic(wasmruntime.ErrRuntimeInvalidTableAccess)
			}

			tf := functionFromUintptr(rawPtr)
			if tf.typeID != typeIDs[op.U1] {
				panic(wasmruntime.ErrRuntimeIndirectCallTypeMismatch)
			}

			ce.callFunction(ctx, f.moduleInstance, tf)
			frame.pc++
		case wazeroir.OperationKindDrop:
			ce.drop(op.U1)
			frame.pc++
		case wazeroir.OperationKindSelect:
			c := ce.popValue()
			if op.B3 { // Target is vector.
				x2Hi, x2Lo := ce.popValue(), ce.popValue()
				if c == 0 {
					_, _ = ce.popValue(), ce.popValue() // discard the x1's lo and hi bits.
					ce.pushValue(x2Lo)
					ce.pushValue(x2Hi)
				}
			} else {
				v2 := ce.popValue()
				if c == 0 {
					_ = ce.popValue()
					ce.pushValue(v2)
				}
			}
			frame.pc++
		case wazeroir.OperationKindPick:
			index := len(ce.stack) - 1 - int(op.U1)
			ce.pushValue(ce.stack[index])
			if op.B3 { // V128 value target.
				ce.pushValue(ce.stack[index+1])
			}
			frame.pc++
		case wazeroir.OperationKindSet:
			if op.B3 { // V128 value target.
				lowIndex := len(ce.stack) - 1 - int(op.U1)
				highIndex := lowIndex + 1
				hi, lo := ce.popValue(), ce.popValue()
				ce.stack[lowIndex], ce.stack[highIndex] = lo, hi
			} else {
				index := len(ce.stack) - 1 - int(op.U1)
				ce.stack[index] = ce.popValue()
			}
			frame.pc++
		case wazeroir.OperationKindGlobalGet:
			g := globals[op.U1]
			ce.pushValue(g.Val)
			if g.Type.ValType == wasm.ValueTypeV128 {
				ce.pushValue(g.ValHi)
			}
			frame.pc++
		case wazeroir.OperationKindGlobalSet:
			g := globals[op.U1]
			if g.Type.ValType == wasm.ValueTypeV128 {
				g.ValHi = ce.popValue()
			}
			g.Val = ce.popValue()
			frame.pc++
		case wazeroir.OperationKindLoad:
			offset := ce.popMemoryOffset(op)
			switch wazeroir.UnsignedType(op.B1) {
			case wazeroir.UnsignedTypeI32, wazeroir.UnsignedTypeF32:
				if val, ok := memoryInst.ReadUint32Le(offset); !ok {
					panic(wasmruntime.ErrRuntimeOutOfBoundsMemoryAccess)
				} else {
					ce.pushValue(uint64(val))
				}
			case wazeroir.UnsignedTypeI64, wazeroir.UnsignedTypeF64:
				if val, ok := memoryInst.ReadUint64Le(offset); !ok {
					panic(wasmruntime.ErrRuntimeOutOfBoundsMemoryAccess)
				} else {
					ce.pushValue(val)
				}
			}
			frame.pc++
		case wazeroir.OperationKindLoad8:
			val, ok := memoryInst.ReadByte(ce.popMemoryOffset(op))
			if !ok {
				panic(wasmruntime.ErrRuntimeOutOfBoundsMemoryAccess)
			}

			switch wazeroir.SignedInt(op.B1) {
			case wazeroir.SignedInt32:
				ce.pushValue(uint64(uint32(int8(val))))
			case wazeroir.SignedInt64:
				ce.pushValue(uint64(int8(val)))
			case wazeroir.SignedUint32, wazeroir.SignedUint64:
				ce.pushValue(uint64(val))
			}
			frame.pc++
		case wazeroir.OperationKindLoad16:

			val, ok := memoryInst.ReadUint16Le(ce.popMemoryOffset(op))
			if !ok {
				panic(wasmruntime.ErrRuntimeOutOfBoundsMemoryAccess)
			}

			switch wazeroir.SignedInt(op.B1) {
			case wazeroir.SignedInt32:
				ce.pushValue(uint64(uint32(int16(val))))
			case wazeroir.SignedInt64:
				ce.pushValue(uint64(int16(val)))
			case wazeroir.SignedUint32, wazeroir.SignedUint64:
				ce.pushValue(uint64(val))
			}
			frame.pc++
		case wazeroir.OperationKindLoad32:
			val, ok := memoryInst.ReadUint32Le(ce.popMemoryOffset(op))
			if !ok {
				panic(wasmruntime.ErrRuntimeOutOfBoundsMemoryAccess)
			}

			if op.B1 == 1 { // Signed
				ce.pushValue(uint64(int32(val)))
			} else {
				ce.pushValue(uint64(val))
			}
			frame.pc++
		case wazeroir.OperationKindStore:
			val := ce.popValue()
			offset := ce.popMemoryOffset(op)
			switch wazeroir.UnsignedType(op.B1) {
			case wazeroir.UnsignedTypeI32, wazeroir.UnsignedTypeF32:
				if !memoryInst.WriteUint32Le(offset, uint32(val)) {
					panic(wasmruntime.ErrRuntimeOutOfBoundsMemoryAccess)
				}
			case wazeroir.UnsignedTypeI64, wazeroir.UnsignedTypeF64:
				if !memoryInst.WriteUint64Le(offset, val) {
					panic(wasmruntime.ErrRuntimeOutOfBoundsMemoryAccess)
				}
			}
			frame.pc++
		case wazeroir.OperationKindStore8:
			val := byte(ce.popValue())
			offset := ce.popMemoryOffset(op)
			if !memoryInst.WriteByte(offset, val) {
				panic(wasmruntime.ErrRuntimeOutOfBoundsMemoryAccess)
			}
			frame.pc++
		case wazeroir.OperationKindStore16:
			val := uint16(ce.popValue())
			offset := ce.popMemoryOffset(op)
			if !memoryInst.WriteUint16Le(offset, val) {
				panic(wasmruntime.ErrRuntimeOutOfBoundsMemoryAccess)
			}
			frame.pc++
		case wazeroir.OperationKindStore32:
			val := uint32(ce.popValue())
			offset := ce.popMemoryOffset(op)
			if !memoryInst.WriteUint32Le(offset, val) {
				panic(wasmruntime.ErrRuntimeOutOfBoundsMemoryAccess)
			}
			frame.pc++
		case wazeroir.OperationKindMemorySize:
			ce.pushValue(uint64(memoryInst.PageSize()))
			frame.pc++
		case wazeroir.OperationKindMemoryGrow:
			n := ce.popValue()
			if res, ok := memoryInst.Grow(uint32(n)); !ok {
				ce.pushValue(uint64(0xffffffff)) // = -1 in signed 32-bit integer.
			} else {
				ce.pushValue(uint64(res))
			}
			frame.pc++
		case wazeroir.OperationKindConstI32, wazeroir.OperationKindConstI64,
			wazeroir.OperationKindConstF32, wazeroir.OperationKindConstF64:
			ce.pushValue(op.U1)
			frame.pc++
		case wazeroir.OperationKindEq:
			var b bool
			switch wazeroir.UnsignedType(op.B1) {
			case wazeroir.UnsignedTypeI32:
				v2, v1 := ce.popValue(), ce.popValue()
				b = uint32(v1) == uint32(v2)
			case wazeroir.UnsignedTypeI64:
				v2, v1 := ce.popValue(), ce.popValue()
				b = v1 == v2
			case wazeroir.UnsignedTypeF32:
				v2, v1 := ce.popValue(), ce.popValue()
				b = math.Float32frombits(uint32(v2)) == math.Float32frombits(uint32(v1))
			case wazeroir.UnsignedTypeF64:
				v2, v1 := ce.popValue(), ce.popValue()
				b = math.Float64frombits(v2) == math.Float64frombits(v1)
			}
			if b {
				ce.pushValue(1)
			} else {
				ce.pushValue(0)
			}
			frame.pc++
		case wazeroir.OperationKindNe:
			var b bool
			switch wazeroir.UnsignedType(op.B1) {
			case wazeroir.UnsignedTypeI32, wazeroir.UnsignedTypeI64:
				v2, v1 := ce.popValue(), ce.popValue()
				b = v1 != v2
			case wazeroir.UnsignedTypeF32:
				v2, v1 := ce.popValue(), ce.popValue()
				b = math.Float32frombits(uint32(v2)) != math.Float32frombits(uint32(v1))
			case wazeroir.UnsignedTypeF64:
				v2, v1 := ce.popValue(), ce.popValue()
				b = math.Float64frombits(v2) != math.Float64frombits(v1)
			}
			if b {
				ce.pushValue(1)
			} else {
				ce.pushValue(0)
			}
			frame.pc++
		case wazeroir.OperationKindEqz:
			if ce.popValue() == 0 {
				ce.pushValue(1)
			} else {
				ce.pushValue(0)
			}
			frame.pc++
		case wazeroir.OperationKindLt:
			v2 := ce.popValue()
			v1 := ce.popValue()
			var b bool
			switch wazeroir.SignedType(op.B1) {
			case wazeroir.SignedTypeInt32:
				b = int32(v1) < int32(v2)
			case wazeroir.SignedTypeInt64:
				b = int64(v1) < int64(v2)
			case wazeroir.SignedTypeUint32, wazeroir.SignedTypeUint64:
				b = v1 < v2
			case wazeroir.SignedTypeFloat32:
				b = math.Float32frombits(uint32(v1)) < math.Float32frombits(uint32(v2))
			case wazeroir.SignedTypeFloat64:
				b = math.Float64frombits(v1) < math.Float64frombits(v2)
			}
			if b {
				ce.pushValue(1)
			} else {
				ce.pushValue(0)
			}
			frame.pc++
		case wazeroir.OperationKindGt:
			v2 := ce.popValue()
			v1 := ce.popValue()
			var b bool
			switch wazeroir.SignedType(op.B1) {
			case wazeroir.SignedTypeInt32:
				b = int32(v1) > int32(v2)
			case wazeroir.SignedTypeInt64:
				b = int64(v1) > int64(v2)
			case wazeroir.SignedTypeUint32, wazeroir.SignedTypeUint64:
				b = v1 > v2
			case wazeroir.SignedTypeFloat32:
				b = math.Float32frombits(uint32(v1)) > math.Float32frombits(uint32(v2))
			case wazeroir.SignedTypeFloat64:
				b = math.Float64frombits(v1) > math.Float64frombits(v2)
			}
			if b {
				ce.pushValue(1)
			} else {
				ce.pushValue(0)
			}
			frame.pc++
		case wazeroir.OperationKindLe:
			v2 := ce.popValue()
			v1 := ce.popValue()
			var b bool
			switch wazeroir.SignedType(op.B1) {
			case wazeroir.SignedTypeInt32:
				b = int32(v1) <= int32(v2)
			case wazeroir.SignedTypeInt64:
				b = int64(v1) <= int64(v2)
			case wazeroir.SignedTypeUint32, wazeroir.SignedTypeUint64:
				b = v1 <= v2
			case wazeroir.SignedTypeFloat32:
				b = math.Float32frombits(uint32(v1)) <= math.Float32frombits(uint32(v2))
			case wazeroir.SignedTypeFloat64:
				b = math.Float64frombits(v1) <= math.Float64frombits(v2)
			}
			if b {
				ce.pushValue(1)
			} else {
				ce.pushValue(0)
			}
			frame.pc++
		case wazeroir.OperationKindGe:
			v2 := ce.popValue()
			v1 := ce.popValue()
			var b bool
			switch wazeroir.SignedType(op.B1) {
			case wazeroir.SignedTypeInt32:
				b = int32(v1) >= int32(v2)
			case wazeroir.SignedTypeInt64:
				b = int64(v1) >= int64(v2)
			case wazeroir.SignedTypeUint32, wazeroir.SignedTypeUint64:
				b = v1 >= v2
			case wazeroir.SignedTypeFloat32:
				b = math.Float32frombits(uint32(v1)) >= math.Float32frombits(uint32(v2))
			case wazeroir.SignedTypeFloat64:
				b = math.Float64frombits(v1) >= math.Float64frombits(v2)
			}
			if b {
				ce.pushValue(1)
			} else {
				ce.pushValue(0)
			}
			frame.pc++
		case wazeroir.OperationKindAdd:
			v2 := ce.popValue()
			v1 := ce.popValue()
			switch wazeroir.UnsignedType(op.B1) {
			case wazeroir.UnsignedTypeI32:
				v := uint32(v1) + uint32(v2)
				ce.pushValue(uint64(v))
			case wazeroir.UnsignedTypeI64:
				ce.pushValue(v1 + v2)
			case wazeroir.UnsignedTypeF32:
				ce.pushValue(addFloat32bits(uint32(v1), uint32(v2)))
			case wazeroir.UnsignedTypeF64:
				v := math.Float64frombits(v1) + math.Float64frombits(v2)
				ce.pushValue(math.Float64bits(v))
			}
			frame.pc++
		case wazeroir.OperationKindSub:
			v2 := ce.popValue()
			v1 := ce.popValue()
			switch wazeroir.UnsignedType(op.B1) {
			case wazeroir.UnsignedTypeI32:
				ce.pushValue(uint64(uint32(v1) - uint32(v2)))
			case wazeroir.UnsignedTypeI64:
				ce.pushValue(v1 - v2)
			case wazeroir.UnsignedTypeF32:
				ce.pushValue(subFloat32bits(uint32(v1), uint32(v2)))
			case wazeroir.UnsignedTypeF64:
				v := math.Float64frombits(v1) - math.Float64frombits(v2)
				ce.pushValue(math.Float64bits(v))
			}
			frame.pc++
		case wazeroir.OperationKindMul:
			v2 := ce.popValue()
			v1 := ce.popValue()
			switch wazeroir.UnsignedType(op.B1) {
			case wazeroir.UnsignedTypeI32:
				ce.pushValue(uint64(uint32(v1) * uint32(v2)))
			case wazeroir.UnsignedTypeI64:
				ce.pushValue(v1 * v2)
			case wazeroir.UnsignedTypeF32:
				ce.pushValue(mulFloat32bits(uint32(v1), uint32(v2)))
			case wazeroir.UnsignedTypeF64:
				v := math.Float64frombits(v2) * math.Float64frombits(v1)
				ce.pushValue(math.Float64bits(v))
			}
			frame.pc++
		case wazeroir.OperationKindClz:
			v := ce.popValue()
			if op.B1 == 0 {
				// UnsignedInt32
				ce.pushValue(uint64(bits.LeadingZeros32(uint32(v))))
			} else {
				// UnsignedInt64
				ce.pushValue(uint64(bits.LeadingZeros64(v)))
			}
			frame.pc++
		case wazeroir.OperationKindCtz:
			v := ce.popValue()
			if op.B1 == 0 {
				// UnsignedInt32
				ce.pushValue(uint64(bits.TrailingZeros32(uint32(v))))
			} else {
				// UnsignedInt64
				ce.pushValue(uint64(bits.TrailingZeros64(v)))
			}
			frame.pc++
		case wazeroir.OperationKindPopcnt:
			v := ce.popValue()
			if op.B1 == 0 {
				// UnsignedInt32
				ce.pushValue(uint64(bits.OnesCount32(uint32(v))))
			} else {
				// UnsignedInt64
				ce.pushValue(uint64(bits.OnesCount64(v)))
			}
			frame.pc++
		case wazeroir.OperationKindDiv:
			// If an integer, check we won't divide by zero.
			t := wazeroir.SignedType(op.B1)
			v2, v1 := ce.popValue(), ce.popValue()
			switch t {
			case wazeroir.SignedTypeFloat32, wazeroir.SignedTypeFloat64: // not integers
			default:
				if v2 == 0 {
					panic(wasmruntime.ErrRuntimeIntegerDivideByZero)
				}
			}

			switch t {
			case wazeroir.SignedTypeInt32:
				d := int32(v2)
				n := int32(v1)
				if n == math.MinInt32 && d == -1 {
					panic(wasmruntime.ErrRuntimeIntegerOverflow)
				}
				ce.pushValue(uint64(uint32(n / d)))
			case wazeroir.SignedTypeInt64:
				d := int64(v2)
				n := int64(v1)
				if n == math.MinInt64 && d == -1 {
					panic(wasmruntime.ErrRuntimeIntegerOverflow)
				}
				ce.pushValue(uint64(n / d))
			case wazeroir.SignedTypeUint32:
				d := uint32(v2)
				n := uint32(v1)
				ce.pushValue(uint64(n / d))
			case wazeroir.SignedTypeUint64:
				d := v2
				n := v1
				ce.pushValue(n / d)
			case wazeroir.SignedTypeFloat32:
				ce.pushValue(divFloat32bits(uint32(v1), uint32(v2)))
			case wazeroir.SignedTypeFloat64:
				ce.pushValue(math.Float64bits(math.Float64frombits(v1) / math.Float64frombits(v2)))
			}
			frame.pc++
		case wazeroir.OperationKindRem:
			v2, v1 := ce.popValue(), ce.popValue()
			if v2 == 0 {
				panic(wasmruntime.ErrRuntimeIntegerDivideByZero)
			}
			switch wazeroir.SignedInt(op.B1) {
			case wazeroir.SignedInt32:
				d := int32(v2)
				n := int32(v1)
				ce.pushValue(uint64(uint32(n % d)))
			case wazeroir.SignedInt64:
				d := int64(v2)
				n := int64(v1)
				ce.pushValue(uint64(n % d))
			case wazeroir.SignedUint32:
				d := uint32(v2)
				n := uint32(v1)
				ce.pushValue(uint64(n % d))
			case wazeroir.SignedUint64:
				d := v2
				n := v1
				ce.pushValue(n % d)
			}
			frame.pc++
		case wazeroir.OperationKindAnd:
			v2 := ce.popValue()
			v1 := ce.popValue()
			if op.B1 == 0 {
				// UnsignedInt32
				ce.pushValue(uint64(uint32(v2) & uint32(v1)))
			} else {
				// UnsignedInt64
				ce.pushValue(uint64(v2 & v1))
			}
			frame.pc++
		case wazeroir.OperationKindOr:
			v2 := ce.popValue()
			v1 := ce.popValue()
			if op.B1 == 0 {
				// UnsignedInt32
				ce.pushValue(uint64(uint32(v2) | uint32(v1)))
			} else {
				// UnsignedInt64
				ce.pushValue(uint64(v2 | v1))
			}
			frame.pc++
		case wazeroir.OperationKindXor:
			v2 := ce.popValue()
			v1 := ce.popValue()
			if op.B1 == 0 {
				// UnsignedInt32
				ce.pushValue(uint64(uint32(v2) ^ uint32(v1)))
			} else {
				// UnsignedInt64
				ce.pushValue(uint64(v2 ^ v1))
			}
			frame.pc++
		case wazeroir.OperationKindShl:
			v2 := ce.popValue()
			v1 := ce.popValue()
			if op.B1 == 0 {
				// UnsignedInt32
				ce.pushValue(uint64(uint32(v1) << (uint32(v2) % 32)))
			} else {
				// UnsignedInt64
				ce.pushValue(v1 << (v2 % 64))
			}
			frame.pc++
		case wazeroir.OperationKindShr:
			v2 := ce.popValue()
			v1 := ce.popValue()
			switch wazeroir.SignedInt(op.B1) {
			case wazeroir.SignedInt32:
				ce.pushValue(uint64(uint32(int32(v1) >> (uint32(v2) % 32))))
			case wazeroir.SignedInt64:
				ce.pushValue(uint64(int64(v1) >> (v2 % 64)))
			case wazeroir.SignedUint32:
				ce.pushValue(uint64(uint32(v1) >> (uint32(v2) % 32)))
			case wazeroir.SignedUint64:
				ce.pushValue(v1 >> (v2 % 64))
			}
			frame.pc++
		case wazeroir.OperationKindRotl:
			v2 := ce.popValue()
			v1 := ce.popValue()
			if op.B1 == 0 {
				// UnsignedInt32
				ce.pushValue(uint64(bits.RotateLeft32(uint32(v1), int(v2))))
			} else {
				// UnsignedInt64
				ce.pushValue(uint64(bits.RotateLeft64(v1, int(v2))))
			}
			frame.pc++
		case wazeroir.OperationKindRotr:
			v2 := ce.popValue()
			v1 := ce.popValue()
			if op.B1 == 0 {
				// UnsignedInt32
				ce.pushValue(uint64(bits.RotateLeft32(uint32(v1), -int(v2))))
			} else {
				// UnsignedInt64
				ce.pushValue(uint64(bits.RotateLeft64(v1, -int(v2))))
			}
			frame.pc++
		case wazeroir.OperationKindAbs:
			if op.B1 == 0 {
				// Float32
				const mask uint32 = 1 << 31
				ce.pushValue(uint64(uint32(ce.popValue()) &^ mask))
			} else {
				// Float64
				const mask uint64 = 1 << 63
				ce.pushValue(ce.popValue() &^ mask)
			}
			frame.pc++
		case wazeroir.OperationKindNeg:
			if op.B1 == 0 {
				// Float32
				v := -math.Float32frombits(uint32(ce.popValue()))
				ce.pushValue(uint64(math.Float32bits(v)))
			} else {
				// Float64
				v := -math.Float64frombits(ce.popValue())
				ce.pushValue(math.Float64bits(v))
			}
			frame.pc++
		case wazeroir.OperationKindCeil:
			if op.B1 == 0 {
				// Float32
				v := moremath.WasmCompatCeilF32(math.Float32frombits(uint32(ce.popValue())))
				ce.pushValue(uint64(math.Float32bits(v)))
			} else {
				// Float64
				v := moremath.WasmCompatCeilF64(math.Float64frombits(ce.popValue()))
				ce.pushValue(math.Float64bits(v))
			}
			frame.pc++
		case wazeroir.OperationKindFloor:
			if op.B1 == 0 {
				// Float32
				v := moremath.WasmCompatFloorF32(math.Float32frombits(uint32(ce.popValue())))
				ce.pushValue(uint64(math.Float32bits(v)))
			} else {
				// Float64
				v := moremath.WasmCompatFloorF64(math.Float64frombits(ce.popValue()))
				ce.pushValue(math.Float64bits(v))
			}
			frame.pc++
		case wazeroir.OperationKindTrunc:
			if op.B1 == 0 {
				// Float32
				v := moremath.WasmCompatTruncF32(math.Float32frombits(uint32(ce.popValue())))
				ce.pushValue(uint64(math.Float32bits(v)))
			} else {
				// Float64
				v := moremath.WasmCompatTruncF64(math.Float64frombits(ce.popValue()))
				ce.pushValue(math.Float64bits(v))
			}
			frame.pc++
		case wazeroir.OperationKindNearest:
			if op.B1 == 0 {
				// Float32
				f := math.Float32frombits(uint32(ce.popValue()))
				ce.pushValue(uint64(math.Float32bits(moremath.WasmCompatNearestF32(f))))
			} else {
				// Float64
				f := math.Float64frombits(ce.popValue())
				ce.pushValue(math.Float64bits(moremath.WasmCompatNearestF64(f)))
			}
			frame.pc++
		case wazeroir.OperationKindSqrt:
			if op.B1 == 0 {
				// Float32
				v := math.Sqrt(float64(math.Float32frombits(uint32(ce.popValue()))))
				ce.pushValue(uint64(math.Float32bits(float32(v))))
			} else {
				// Float64
				v := math.Sqrt(math.Float64frombits(ce.popValue()))
				ce.pushValue(math.Float64bits(v))
			}
			frame.pc++
		case wazeroir.OperationKindMin:
			if op.B1 == 0 {
				// Float32
				ce.pushValue(WasmCompatMin32bits(uint32(ce.popValue()), uint32(ce.popValue())))
			} else {
				v2 := math.Float64frombits(ce.popValue())
				v1 := math.Float64frombits(ce.popValue())
				ce.pushValue(math.Float64bits(moremath.WasmCompatMin64(v1, v2)))
			}
			frame.pc++
		case wazeroir.OperationKindMax:
			if op.B1 == 0 {
				ce.pushValue(WasmCompatMax32bits(uint32(ce.popValue()), uint32(ce.popValue())))
			} else {
				// Float64
				v2 := math.Float64frombits(ce.popValue())
				v1 := math.Float64frombits(ce.popValue())
				ce.pushValue(math.Float64bits(moremath.WasmCompatMax64(v1, v2)))
			}
			frame.pc++
		case wazeroir.OperationKindCopysign:
			if op.B1 == 0 {
				// Float32
				v2 := uint32(ce.popValue())
				v1 := uint32(ce.popValue())
				const signbit = 1 << 31
				ce.pushValue(uint64(v1&^signbit | v2&signbit))
			} else {
				// Float64
				v2 := ce.popValue()
				v1 := ce.popValue()
				const signbit = 1 << 63
				ce.pushValue(v1&^signbit | v2&signbit)
			}
			frame.pc++
		case wazeroir.OperationKindI32WrapFromI64:
			ce.pushValue(uint64(uint32(ce.popValue())))
			frame.pc++
		case wazeroir.OperationKindITruncFromF:
			if op.B1 == 0 {
				// Float32
				switch wazeroir.SignedInt(op.B2) {
				case wazeroir.SignedInt32:
					v := math.Trunc(float64(math.Float32frombits(uint32(ce.popValue()))))
					if math.IsNaN(v) { // NaN cannot be compared with themselves, so we have to use IsNaN
						if op.B3 {
							// non-trapping conversion must cast nan to zero.
							v = 0
						} else {
							panic(wasmruntime.ErrRuntimeInvalidConversionToInteger)
						}
					} else if v < math.MinInt32 || v > math.MaxInt32 {
						if op.B3 {
							// non-trapping conversion must "saturate" the value for overflowing sources.
							if v < 0 {
								v = math.MinInt32
							} else {
								v = math.MaxInt32
							}
						} else {
							panic(wasmruntime.ErrRuntimeIntegerOverflow)
						}
					}
					ce.pushValue(uint64(uint32(int32(v))))
				case wazeroir.SignedInt64:
					v := math.Trunc(float64(math.Float32frombits(uint32(ce.popValue()))))
					res := int64(v)
					if math.IsNaN(v) { // NaN cannot be compared with themselves, so we have to use IsNaN
						if op.B3 {
							// non-trapping conversion must cast nan to zero.
							res = 0
						} else {
							panic(wasmruntime.ErrRuntimeInvalidConversionToInteger)
						}
					} else if v < math.MinInt64 || v >= math.MaxInt64 {
						// Note: math.MaxInt64 is rounded up to math.MaxInt64+1 in 64-bit float representation,
						// and that's why we use '>=' not '>' to check overflow.
						if op.B3 {
							// non-trapping conversion must "saturate" the value for overflowing sources.
							if v < 0 {
								res = math.MinInt64
							} else {
								res = math.MaxInt64
							}
						} else {
							panic(wasmruntime.ErrRuntimeIntegerOverflow)
						}
					}
					ce.pushValue(uint64(res))
				case wazeroir.SignedUint32:
					v := math.Trunc(float64(math.Float32frombits(uint32(ce.popValue()))))
					if math.IsNaN(v) { // NaN cannot be compared with themselves, so we have to use IsNaN
						if op.B3 {
							// non-trapping conversion must cast nan to zero.
							v = 0
						} else {
							panic(wasmruntime.ErrRuntimeInvalidConversionToInteger)
						}
					} else if v < 0 || v > math.MaxUint32 {
						if op.B3 {
							// non-trapping conversion must "saturate" the value for overflowing source.
							if v < 0 {
								v = 0
							} else {
								v = math.MaxUint32
							}
						} else {
							panic(wasmruntime.ErrRuntimeIntegerOverflow)
						}
					}
					ce.pushValue(uint64(uint32(v)))
				case wazeroir.SignedUint64:
					v := math.Trunc(float64(math.Float32frombits(uint32(ce.popValue()))))
					res := uint64(v)
					if math.IsNaN(v) { // NaN cannot be compared with themselves, so we have to use IsNaN
						if op.B3 {
							// non-trapping conversion must cast nan to zero.
							res = 0
						} else {
							panic(wasmruntime.ErrRuntimeInvalidConversionToInteger)
						}
					} else if v < 0 || v >= math.MaxUint64 {
						// Note: math.MaxUint64 is rounded up to math.MaxUint64+1 in 64-bit float representation,
						// and that's why we use '>=' not '>' to check overflow.
						if op.B3 {
							// non-trapping conversion must "saturate" the value for overflowing source.
							if v < 0 {
								res = 0
							} else {
								res = math.MaxUint64
							}
						} else {
							panic(wasmruntime.ErrRuntimeIntegerOverflow)
						}
					}
					ce.pushValue(res)
				}
			} else {
				// Float64
				switch wazeroir.SignedInt(op.B2) {
				case wazeroir.SignedInt32:
					v := math.Trunc(math.Float64frombits(ce.popValue()))
					if math.IsNaN(v) { // NaN cannot be compared with themselves, so we have to use IsNaN
						if op.B3 {
							// non-trapping conversion must cast nan to zero.
							v = 0
						} else {
							panic(wasmruntime.ErrRuntimeInvalidConversionToInteger)
						}
					} else if v < math.MinInt32 || v > math.MaxInt32 {
						if op.B3 {
							// non-trapping conversion must "saturate" the value for overflowing source.
							if v < 0 {
								v = math.MinInt32
							} else {
								v = math.MaxInt32
							}
						} else {
							panic(wasmruntime.ErrRuntimeIntegerOverflow)
						}
					}
					ce.pushValue(uint64(uint32(int32(v))))
				case wazeroir.SignedInt64:
					v := math.Trunc(math.Float64frombits(ce.popValue()))
					res := int64(v)
					if math.IsNaN(v) { // NaN cannot be compared with themselves, so we have to use IsNaN
						if op.B3 {
							// non-trapping conversion must cast nan to zero.
							res = 0
						} else {
							panic(wasmruntime.ErrRuntimeInvalidConversionToInteger)
						}
					} else if v < math.MinInt64 || v >= math.MaxInt64 {
						// Note: math.MaxInt64 is rounded up to math.MaxInt64+1 in 64-bit float representation,
						// and that's why we use '>=' not '>' to check overflow.
						if op.B3 {
							// non-trapping conversion must "saturate" the value for overflowing source.
							if v < 0 {
								res = math.MinInt64
							} else {
								res = math.MaxInt64
							}
						} else {
							panic(wasmruntime.ErrRuntimeIntegerOverflow)
						}
					}
					ce.pushValue(uint64(res))
				case wazeroir.SignedUint32:
					v := math.Trunc(math.Float64frombits(ce.popValue()))
					if math.IsNaN(v) { // NaN cannot be compared with themselves, so we have to use IsNaN
						if op.B3 {
							// non-trapping conversion must cast nan to zero.
							v = 0
						} else {
							panic(wasmruntime.ErrRuntimeInvalidConversionToInteger)
						}
					} else if v < 0 || v > math.MaxUint32 {
						if op.B3 {
							// non-trapping conversion must "saturate" the value for overflowing source.
							if v < 0 {
								v = 0
							} else {
								v = math.MaxUint32
							}
						} else {
							panic(wasmruntime.ErrRuntimeIntegerOverflow)
						}
					}
					ce.pushValue(uint64(uint32(v)))
				case wazeroir.SignedUint64:
					v := math.Trunc(math.Float64frombits(ce.popValue()))
					res := uint64(v)
					if math.IsNaN(v) { // NaN cannot be compared with themselves, so we have to use IsNaN
						if op.B3 {
							// non-trapping conversion must cast nan to zero.
							res = 0
						} else {
							panic(wasmruntime.ErrRuntimeInvalidConversionToInteger)
						}
					} else if v < 0 || v >= math.MaxUint64 {
						// Note: math.MaxUint64 is rounded up to math.MaxUint64+1 in 64-bit float representation,
						// and that's why we use '>=' not '>' to check overflow.
						if op.B3 {
							// non-trapping conversion must "saturate" the value for overflowing source.
							if v < 0 {
								res = 0
							} else {
								res = math.MaxUint64
							}
						} else {
							panic(wasmruntime.ErrRuntimeIntegerOverflow)
						}
					}
					ce.pushValue(res)
				}
			}
			frame.pc++
		case wazeroir.OperationKindFConvertFromI:
			switch wazeroir.SignedInt(op.B1) {
			case wazeroir.SignedInt32:
				if op.B2 == 0 {
					// Float32
					v := float32(int32(ce.popValue()))
					ce.pushValue(uint64(math.Float32bits(v)))
				} else {
					// Float64
					v := float64(int32(ce.popValue()))
					ce.pushValue(math.Float64bits(v))
				}
			case wazeroir.SignedInt64:
				if op.B2 == 0 {
					// Float32
					v := float32(int64(ce.popValue()))
					ce.pushValue(uint64(math.Float32bits(v)))
				} else {
					// Float64
					v := float64(int64(ce.popValue()))
					ce.pushValue(math.Float64bits(v))
				}
			case wazeroir.SignedUint32:
				if op.B2 == 0 {
					// Float32
					v := float32(uint32(ce.popValue()))
					ce.pushValue(uint64(math.Float32bits(v)))
				} else {
					// Float64
					v := float64(uint32(ce.popValue()))
					ce.pushValue(math.Float64bits(v))
				}
			case wazeroir.SignedUint64:
				if op.B2 == 0 {
					// Float32
					v := float32(ce.popValue())
					ce.pushValue(uint64(math.Float32bits(v)))
				} else {
					// Float64
					v := float64(ce.popValue())
					ce.pushValue(math.Float64bits(v))
				}
			}
			frame.pc++
		case wazeroir.OperationKindF32DemoteFromF64:
			v := float32(math.Float64frombits(ce.popValue()))
			ce.pushValue(uint64(math.Float32bits(v)))
			frame.pc++
		case wazeroir.OperationKindF64PromoteFromF32:
			v := float64(math.Float32frombits(uint32(ce.popValue())))
			ce.pushValue(math.Float64bits(v))
			frame.pc++
		case wazeroir.OperationKindExtend:
			if op.B1 == 1 {
				// Signed.
				v := int64(int32(ce.popValue()))
				ce.pushValue(uint64(v))
			} else {
				v := uint64(uint32(ce.popValue()))
				ce.pushValue(v)
			}
			frame.pc++
		case wazeroir.OperationKindSignExtend32From8:
			v := uint32(int8(ce.popValue()))
			ce.pushValue(uint64(v))
			frame.pc++
		case wazeroir.OperationKindSignExtend32From16:
			v := uint32(int16(ce.popValue()))
			ce.pushValue(uint64(v))
			frame.pc++
		case wazeroir.OperationKindSignExtend64From8:
			v := int64(int8(ce.popValue()))
			ce.pushValue(uint64(v))
			frame.pc++
		case wazeroir.OperationKindSignExtend64From16:
			v := int64(int16(ce.popValue()))
			ce.pushValue(uint64(v))
			frame.pc++
		case wazeroir.OperationKindSignExtend64From32:
			v := int64(int32(ce.popValue()))
			ce.pushValue(uint64(v))
			frame.pc++
		case wazeroir.OperationKindMemoryInit:
			dataInstance := dataInstances[op.U1]
			copySize := ce.popValue()
			inDataOffset := ce.popValue()
			inMemoryOffset := ce.popValue()
			if inDataOffset+copySize > uint64(len(dataInstance)) ||
				inMemoryOffset+copySize > uint64(len(memoryInst.Buffer)) {
				panic(wasmruntime.ErrRuntimeOutOfBoundsMemoryAccess)
			} else if copySize != 0 {
				copy(memoryInst.Buffer[inMemoryOffset:inMemoryOffset+copySize], dataInstance[inDataOffset:])
			}
			frame.pc++
		case wazeroir.OperationKindDataDrop:
			dataInstances[op.U1] = nil
			frame.pc++
		case wazeroir.OperationKindMemoryCopy:
			memLen := uint64(len(memoryInst.Buffer))
			copySize := ce.popValue()
			sourceOffset := ce.popValue()
			destinationOffset := ce.popValue()
			if sourceOffset+copySize > memLen || destinationOffset+copySize > memLen {
				panic(wasmruntime.ErrRuntimeOutOfBoundsMemoryAccess)
			} else if copySize != 0 {
				copy(memoryInst.Buffer[destinationOffset:],
					memoryInst.Buffer[sourceOffset:sourceOffset+copySize])
			}
			frame.pc++
		case wazeroir.OperationKindMemoryFill:
			fillSize := ce.popValue()
			value := byte(ce.popValue())
			offset := ce.popValue()
			if fillSize+offset > uint64(len(memoryInst.Buffer)) {
				panic(wasmruntime.ErrRuntimeOutOfBoundsMemoryAccess)
			} else if fillSize != 0 {
				// Uses the copy trick for faster filling buffer.
				// https://gist.github.com/taylorza/df2f89d5f9ab3ffd06865062a4cf015d
				buf := memoryInst.Buffer[offset : offset+fillSize]
				buf[0] = value
				for i := 1; i < len(buf); i *= 2 {
					copy(buf[i:], buf[:i])
				}
			}
			frame.pc++
		case wazeroir.OperationKindTableInit:
			elementInstance := elementInstances[op.U1]
			copySize := ce.popValue()
			inElementOffset := ce.popValue()
			inTableOffset := ce.popValue()
			table := tables[op.U2]
			if inElementOffset+copySize > uint64(len(elementInstance.References)) ||
				inTableOffset+copySize > uint64(len(table.References)) {
				panic(wasmruntime.ErrRuntimeInvalidTableAccess)
			} else if copySize != 0 {
				copy(table.References[inTableOffset:inTableOffset+copySize], elementInstance.References[inElementOffset:])
			}
			frame.pc++
		case wazeroir.OperationKindElemDrop:
			elementInstances[op.U1].References = nil
			frame.pc++
		case wazeroir.OperationKindTableCopy:
			srcTable, dstTable := tables[op.U1].References, tables[op.U2].References
			copySize := ce.popValue()
			sourceOffset := ce.popValue()
			destinationOffset := ce.popValue()
			if sourceOffset+copySize > uint64(len(srcTable)) || destinationOffset+copySize > uint64(len(dstTable)) {
				panic(wasmruntime.ErrRuntimeInvalidTableAccess)
			} else if copySize != 0 {
				copy(dstTable[destinationOffset:], srcTable[sourceOffset:sourceOffset+copySize])
			}
			frame.pc++
		case wazeroir.OperationKindRefFunc:
			ce.pushValue(uint64(uintptr(unsafe.Pointer(&functions[op.U1]))))
			frame.pc++
		case wazeroir.OperationKindTableGet:
			table := tables[op.U1]

			offset := ce.popValue()
			if offset >= uint64(len(table.References)) {
				panic(wasmruntime.ErrRuntimeInvalidTableAccess)
			}

			ce.pushValue(uint64(table.References[offset]))
			frame.pc++
		case wazeroir.OperationKindTableSet:
			table := tables[op.U1]
			ref := ce.popValue()

			offset := ce.popValue()
			if offset >= uint64(len(table.References)) {
				panic(wasmruntime.ErrRuntimeInvalidTableAccess)
			}

			table.References[offset] = uintptr(ref) // externrefs are opaque uint64.
			frame.pc++
		case wazeroir.OperationKindTableSize:
			table := tables[op.U1]
			ce.pushValue(uint64(len(table.References)))
			frame.pc++
		case wazeroir.OperationKindTableGrow:
			table := tables[op.U1]
			num, ref := ce.popValue(), ce.popValue()
			ret := table.Grow(uint32(num), uintptr(ref))
			ce.pushValue(uint64(ret))
			frame.pc++
		case wazeroir.OperationKindTableFill:
			table := tables[op.U1]
			num := ce.popValue()
			ref := uintptr(ce.popValue())
			offset := ce.popValue()
			if num+offset > uint64(len(table.References)) {
				panic(wasmruntime.ErrRuntimeInvalidTableAccess)
			} else if num > 0 {
				// Uses the copy trick for faster filling the region with the value.
				// https://gist.github.com/taylorza/df2f89d5f9ab3ffd06865062a4cf015d
				targetRegion := table.References[offset : offset+num]
				targetRegion[0] = ref
				for i := 1; i < len(targetRegion); i *= 2 {
					copy(targetRegion[i:], targetRegion[:i])
				}
			}
			frame.pc++
		case wazeroir.OperationKindV128Const:
			lo, hi := op.U1, op.U2
			ce.pushValue(lo)
			ce.pushValue(hi)
			frame.pc++
		case wazeroir.OperationKindV128Add:
			yHigh, yLow := ce.popValue(), ce.popValue()
			xHigh, xLow := ce.popValue(), ce.popValue()
			switch op.B1 {
			case wazeroir.ShapeI8x16:
				ce.pushValue(
					uint64(uint8(xLow>>8)+uint8(yLow>>8))<<8 | uint64(uint8(xLow)+uint8(yLow)) |
						uint64(uint8(xLow>>24)+uint8(yLow>>24))<<24 | uint64(uint8(xLow>>16)+uint8(yLow>>16))<<16 |
						uint64(uint8(xLow>>40)+uint8(yLow>>40))<<40 | uint64(uint8(xLow>>32)+uint8(yLow>>32))<<32 |
						uint64(uint8(xLow>>56)+uint8(yLow>>56))<<56 | uint64(uint8(xLow>>48)+uint8(yLow>>48))<<48,
				)
				ce.pushValue(
					uint64(uint8(xHigh>>8)+uint8(yHigh>>8))<<8 | uint64(uint8(xHigh)+uint8(yHigh)) |
						uint64(uint8(xHigh>>24)+uint8(yHigh>>24))<<24 | uint64(uint8(xHigh>>16)+uint8(yHigh>>16))<<16 |
						uint64(uint8(xHigh>>40)+uint8(yHigh>>40))<<40 | uint64(uint8(xHigh>>32)+uint8(yHigh>>32))<<32 |
						uint64(uint8(xHigh>>56)+uint8(yHigh>>56))<<56 | uint64(uint8(xHigh>>48)+uint8(yHigh>>48))<<48,
				)
			case wazeroir.ShapeI16x8:
				ce.pushValue(
					uint64(uint16(xLow>>16+yLow>>16))<<16 | uint64(uint16(xLow)+uint16(yLow)) |
						uint64(uint16(xLow>>48+yLow>>48))<<48 | uint64(uint16(xLow>>32+yLow>>32))<<32,
				)
				ce.pushValue(
					uint64(uint16(xHigh>>16)+uint16(yHigh>>16))<<16 | uint64(uint16(xHigh)+uint16(yHigh)) |
						uint64(uint16(xHigh>>48)+uint16(yHigh>>48))<<48 | uint64(uint16(xHigh>>32)+uint16(yHigh>>32))<<32,
				)
			case wazeroir.ShapeI32x4:
				ce.pushValue(uint64(uint32(xLow>>32)+uint32(yLow>>32))<<32 | uint64(uint32(xLow)+uint32(yLow)))
				ce.pushValue(uint64(uint32(xHigh>>32)+uint32(yHigh>>32))<<32 | uint64(uint32(xHigh)+uint32(yHigh)))
			case wazeroir.ShapeI64x2:
				ce.pushValue(xLow + yLow)
				ce.pushValue(xHigh + yHigh)
			case wazeroir.ShapeF32x4:
				ce.pushValue(
					addFloat32bits(uint32(xLow), uint32(yLow)) | addFloat32bits(uint32(xLow>>32), uint32(yLow>>32))<<32,
				)
				ce.pushValue(
					addFloat32bits(uint32(xHigh), uint32(yHigh)) | addFloat32bits(uint32(xHigh>>32), uint32(yHigh>>32))<<32,
				)
			case wazeroir.ShapeF64x2:
				ce.pushValue(math.Float64bits(math.Float64frombits(xLow) + math.Float64frombits(yLow)))
				ce.pushValue(math.Float64bits(math.Float64frombits(xHigh) + math.Float64frombits(yHigh)))
			}
			frame.pc++
		case wazeroir.OperationKindV128Sub:
			yHigh, yLow := ce.popValue(), ce.popValue()
			xHigh, xLow := ce.popValue(), ce.popValue()
			switch op.B1 {
			case wazeroir.ShapeI8x16:
				ce.pushValue(
					uint64(uint8(xLow>>8)-uint8(yLow>>8))<<8 | uint64(uint8(xLow)-uint8(yLow)) |
						uint64(uint8(xLow>>24)-uint8(yLow>>24))<<24 | uint64(uint8(xLow>>16)-uint8(yLow>>16))<<16 |
						uint64(uint8(xLow>>40)-uint8(yLow>>40))<<40 | uint64(uint8(xLow>>32)-uint8(yLow>>32))<<32 |
						uint64(uint8(xLow>>56)-uint8(yLow>>56))<<56 | uint64(uint8(xLow>>48)-uint8(yLow>>48))<<48,
				)
				ce.pushValue(
					uint64(uint8(xHigh>>8)-uint8(yHigh>>8))<<8 | uint64(uint8(xHigh)-uint8(yHigh)) |
						uint64(uint8(xHigh>>24)-uint8(yHigh>>24))<<24 | uint64(uint8(xHigh>>16)-uint8(yHigh>>16))<<16 |
						uint64(uint8(xHigh>>40)-uint8(yHigh>>40))<<40 | uint64(uint8(xHigh>>32)-uint8(yHigh>>32))<<32 |
						uint64(uint8(xHigh>>56)-uint8(yHigh>>56))<<56 | uint64(uint8(xHigh>>48)-uint8(yHigh>>48))<<48,
				)
			case wazeroir.ShapeI16x8:
				ce.pushValue(
					uint64(uint16(xLow>>16)-uint16(yLow>>16))<<16 | uint64(uint16(xLow)-uint16(yLow)) |
						uint64(uint16(xLow>>48)-uint16(yLow>>48))<<48 | uint64(uint16(xLow>>32)-uint16(yLow>>32))<<32,
				)
				ce.pushValue(
					uint64(uint16(xHigh>>16)-uint16(yHigh>>16))<<16 | uint64(uint16(xHigh)-uint16(yHigh)) |
						uint64(uint16(xHigh>>48)-uint16(yHigh>>48))<<48 | uint64(uint16(xHigh>>32)-uint16(yHigh>>32))<<32,
				)
			case wazeroir.ShapeI32x4:
				ce.pushValue(uint64(uint32(xLow>>32-yLow>>32))<<32 | uint64(uint32(xLow)-uint32(yLow)))
				ce.pushValue(uint64(uint32(xHigh>>32-yHigh>>32))<<32 | uint64(uint32(xHigh)-uint32(yHigh)))
			case wazeroir.ShapeI64x2:
				ce.pushValue(xLow - yLow)
				ce.pushValue(xHigh - yHigh)
			case wazeroir.ShapeF32x4:
				ce.pushValue(
					subFloat32bits(uint32(xLow), uint32(yLow)) | subFloat32bits(uint32(xLow>>32), uint32(yLow>>32))<<32,
				)
				ce.pushValue(
					subFloat32bits(uint32(xHigh), uint32(yHigh)) | subFloat32bits(uint32(xHigh>>32), uint32(yHigh>>32))<<32,
				)
			case wazeroir.ShapeF64x2:
				ce.pushValue(math.Float64bits(math.Float64frombits(xLow) - math.Float64frombits(yLow)))
				ce.pushValue(math.Float64bits(math.Float64frombits(xHigh) - math.Float64frombits(yHigh)))
			}
			frame.pc++
		case wazeroir.OperationKindV128Load:
			offset := ce.popMemoryOffset(op)
			switch op.B1 {
			case wazeroir.V128LoadType128:
				lo, ok := memoryInst.ReadUint64Le(offset)
				if !ok {
					panic(wasmruntime.ErrRuntimeOutOfBoundsMemoryAccess)
				}
				ce.pushValue(lo)
				hi, ok := memoryInst.ReadUint64Le(offset + 8)
				if !ok {
					panic(wasmruntime.ErrRuntimeOutOfBoundsMemoryAccess)
				}
				ce.pushValue(hi)
			case wazeroir.V128LoadType8x8s:
				data, ok := memoryInst.Read(offset, 8)
				if !ok {
					panic(wasmruntime.ErrRuntimeOutOfBoundsMemoryAccess)
				}
				ce.pushValue(
					uint64(uint16(int8(data[3])))<<48 | uint64(uint16(int8(data[2])))<<32 | uint64(uint16(int8(data[1])))<<16 | uint64(uint16(int8(data[0]))),
				)
				ce.pushValue(
					uint64(uint16(int8(data[7])))<<48 | uint64(uint16(int8(data[6])))<<32 | uint64(uint16(int8(data[5])))<<16 | uint64(uint16(int8(data[4]))),
				)
			case wazeroir.V128LoadType8x8u:
				data, ok := memoryInst.Read(offset, 8)
				if !ok {
					panic(wasmruntime.ErrRuntimeOutOfBoundsMemoryAccess)
				}
				ce.pushValue(
					uint64(data[3])<<48 | uint64(data[2])<<32 | uint64(data[1])<<16 | uint64(data[0]),
				)
				ce.pushValue(
					uint64(data[7])<<48 | uint64(data[6])<<32 | uint64(data[5])<<16 | uint64(data[4]),
				)
			case wazeroir.V128LoadType16x4s:
				data, ok := memoryInst.Read(offset, 8)
				if !ok {
					panic(wasmruntime.ErrRuntimeOutOfBoundsMemoryAccess)
				}
				ce.pushValue(
					uint64(int16(binary.LittleEndian.Uint16(data[2:])))<<32 |
						uint64(uint32(int16(binary.LittleEndian.Uint16(data)))),
				)
				ce.pushValue(
					uint64(uint32(int16(binary.LittleEndian.Uint16(data[6:]))))<<32 |
						uint64(uint32(int16(binary.LittleEndian.Uint16(data[4:])))),
				)
			case wazeroir.V128LoadType16x4u:
				data, ok := memoryInst.Read(offset, 8)
				if !ok {
					panic(wasmruntime.ErrRuntimeOutOfBoundsMemoryAccess)
				}
				ce.pushValue(
					uint64(binary.LittleEndian.Uint16(data[2:]))<<32 | uint64(binary.LittleEndian.Uint16(data)),
				)
				ce.pushValue(
					uint64(binary.LittleEndian.Uint16(data[6:]))<<32 | uint64(binary.LittleEndian.Uint16(data[4:])),
				)
			case wazeroir.V128LoadType32x2s:
				data, ok := memoryInst.Read(offset, 8)
				if !ok {
					panic(wasmruntime.ErrRuntimeOutOfBoundsMemoryAccess)
				}
				ce.pushValue(uint64(int32(binary.LittleEndian.Uint32(data))))
				ce.pushValue(uint64(int32(binary.LittleEndian.Uint32(data[4:]))))
			case wazeroir.V128LoadType32x2u:
				data, ok := memoryInst.Read(offset, 8)
				if !ok {
					panic(wasmruntime.ErrRuntimeOutOfBoundsMemoryAccess)
				}
				ce.pushValue(uint64(binary.LittleEndian.Uint32(data)))
				ce.pushValue(uint64(binary.LittleEndian.Uint32(data[4:])))
			case wazeroir.V128LoadType8Splat:
				v, ok := memoryInst.ReadByte(offset)
				if !ok {
					panic(wasmruntime.ErrRuntimeOutOfBoundsMemoryAccess)
				}
				v8 := uint64(v)<<56 | uint64(v)<<48 | uint64(v)<<40 | uint64(v)<<32 |
					uint64(v)<<24 | uint64(v)<<16 | uint64(v)<<8 | uint64(v)
				ce.pushValue(v8)
				ce.pushValue(v8)
			case wazeroir.V128LoadType16Splat:
				v, ok := memoryInst.ReadUint16Le(offset)
				if !ok {
					panic(wasmruntime.ErrRuntimeOutOfBoundsMemoryAccess)
				}
				v4 := uint64(v)<<48 | uint64(v)<<32 | uint64(v)<<16 | uint64(v)
				ce.pushValue(v4)
				ce.pushValue(v4)
			case wazeroir.V128LoadType32Splat:
				v, ok := memoryInst.ReadUint32Le(offset)
				if !ok {
					panic(wasmruntime.ErrRuntimeOutOfBoundsMemoryAccess)
				}
				vv := uint64(v)<<32 | uint64(v)
				ce.pushValue(vv)
				ce.pushValue(vv)
			case wazeroir.V128LoadType64Splat:
				lo, ok := memoryInst.ReadUint64Le(offset)
				if !ok {
					panic(wasmruntime.ErrRuntimeOutOfBoundsMemoryAccess)
				}
				ce.pushValue(lo)
				ce.pushValue(lo)
			case wazeroir.V128LoadType32zero:
				lo, ok := memoryInst.ReadUint32Le(offset)
				if !ok {
					panic(wasmruntime.ErrRuntimeOutOfBoundsMemoryAccess)
				}
				ce.pushValue(uint64(lo))
				ce.pushValue(0)
			case wazeroir.V128LoadType64zero:
				lo, ok := memoryInst.ReadUint64Le(offset)
				if !ok {
					panic(wasmruntime.ErrRuntimeOutOfBoundsMemoryAccess)
				}
				ce.pushValue(lo)
				ce.pushValue(0)
			}
			frame.pc++
		case wazeroir.OperationKindV128LoadLane:
			hi, lo := ce.popValue(), ce.popValue()
			offset := ce.popMemoryOffset(op)
			switch op.B1 {
			case 8:
				b, ok := memoryInst.ReadByte(offset)
				if !ok {
					panic(wasmruntime.ErrRuntimeOutOfBoundsMemoryAccess)
				}
				if op.B2 < 8 {
					s := op.B2 << 3
					lo = (lo & ^(0xff << s)) | uint64(b)<<s
				} else {
					s := (op.B2 - 8) << 3
					hi = (hi & ^(0xff << s)) | uint64(b)<<s
				}
			case 16:
				b, ok := memoryInst.ReadUint16Le(offset)
				if !ok {
					panic(wasmruntime.ErrRuntimeOutOfBoundsMemoryAccess)
				}
				if op.B2 < 4 {
					s := op.B2 << 4
					lo = (lo & ^(0xff_ff << s)) | uint64(b)<<s
				} else {
					s := (op.B2 - 4) << 4
					hi = (hi & ^(0xff_ff << s)) | uint64(b)<<s
				}
			case 32:
				b, ok := memoryInst.ReadUint32Le(offset)
				if !ok {
					panic(wasmruntime.ErrRuntimeOutOfBoundsMemoryAccess)
				}
				if op.B2 < 2 {
					s := op.B2 << 5
					lo = (lo & ^(0xff_ff_ff_ff << s)) | uint64(b)<<s
				} else {
					s := (op.B2 - 2) << 5
					hi = (hi & ^(0xff_ff_ff_ff << s)) | uint64(b)<<s
				}
			case 64:
				b, ok := memoryInst.ReadUint64Le(offset)
				if !ok {
					panic(wasmruntime.ErrRuntimeOutOfBoundsMemoryAccess)
				}
				if op.B2 == 0 {
					lo = b
				} else {
					hi = b
				}
			}
			ce.pushValue(lo)
			ce.pushValue(hi)
			frame.pc++
		case wazeroir.OperationKindV128Store:
			hi, lo := ce.popValue(), ce.popValue()
			offset := ce.popMemoryOffset(op)
			if ok := memoryInst.WriteUint64Le(offset, lo); !ok {
				panic(wasmruntime.ErrRuntimeOutOfBoundsMemoryAccess)
			}
			if ok := memoryInst.WriteUint64Le(offset+8, hi); !ok {
				panic(wasmruntime.ErrRuntimeOutOfBoundsMemoryAccess)
			}
			frame.pc++
		case wazeroir.OperationKindV128StoreLane:
			hi, lo := ce.popValue(), ce.popValue()
			offset := ce.popMemoryOffset(op)
			var ok bool
			switch op.B1 {
			case 8:
				if op.B2 < 8 {
					ok = memoryInst.WriteByte(offset, byte(lo>>(op.B2*8)))
				} else {
					ok = memoryInst.WriteByte(offset, byte(hi>>((op.B2-8)*8)))
				}
			case 16:
				if op.B2 < 4 {
					ok = memoryInst.WriteUint16Le(offset, uint16(lo>>(op.B2*16)))
				} else {
					ok = memoryInst.WriteUint16Le(offset, uint16(hi>>((op.B2-4)*16)))
				}
			case 32:
				if op.B2 < 2 {
					ok = memoryInst.WriteUint32Le(offset, uint32(lo>>(op.B2*32)))
				} else {
					ok = memoryInst.WriteUint32Le(offset, uint32(hi>>((op.B2-2)*32)))
				}
			case 64:
				if op.B2 == 0 {
					ok = memoryInst.WriteUint64Le(offset, lo)
				} else {
					ok = memoryInst.WriteUint64Le(offset, hi)
				}
			}
			if !ok {
				panic(wasmruntime.ErrRuntimeOutOfBoundsMemoryAccess)
			}
			frame.pc++
		case wazeroir.OperationKindV128ReplaceLane:
			v := ce.popValue()
			hi, lo := ce.popValue(), ce.popValue()
			switch op.B1 {
			case wazeroir.ShapeI8x16:
				if op.B2 < 8 {
					s := op.B2 << 3
					lo = (lo & ^(0xff << s)) | uint64(byte(v))<<s
				} else {
					s := (op.B2 - 8) << 3
					hi = (hi & ^(0xff << s)) | uint64(byte(v))<<s
				}
			case wazeroir.ShapeI16x8:
				if op.B2 < 4 {
					s := op.B2 << 4
					lo = (lo & ^(0xff_ff << s)) | uint64(uint16(v))<<s
				} else {
					s := (op.B2 - 4) << 4
					hi = (hi & ^(0xff_ff << s)) | uint64(uint16(v))<<s
				}
			case wazeroir.ShapeI32x4, wazeroir.ShapeF32x4:
				if op.B2 < 2 {
					s := op.B2 << 5
					lo = (lo & ^(0xff_ff_ff_ff << s)) | uint64(uint32(v))<<s
				} else {
					s := (op.B2 - 2) << 5
					hi = (hi & ^(0xff_ff_ff_ff << s)) | uint64(uint32(v))<<s
				}
			case wazeroir.ShapeI64x2, wazeroir.ShapeF64x2:
				if op.B2 == 0 {
					lo = v
				} else {
					hi = v
				}
			}
			ce.pushValue(lo)
			ce.pushValue(hi)
			frame.pc++
		case wazeroir.OperationKindV128ExtractLane:
			hi, lo := ce.popValue(), ce.popValue()
			var v uint64
			switch op.B1 {
			case wazeroir.ShapeI8x16:
				var u8 byte
				if op.B2 < 8 {
					u8 = byte(lo >> (op.B2 * 8))
				} else {
					u8 = byte(hi >> ((op.B2 - 8) * 8))
				}
				if op.B3 {
					// sign-extend.
					v = uint64(uint32(int8(u8)))
				} else {
					v = uint64(u8)
				}
			case wazeroir.ShapeI16x8:
				var u16 uint16
				if op.B2 < 4 {
					u16 = uint16(lo >> (op.B2 * 16))
				} else {
					u16 = uint16(hi >> ((op.B2 - 4) * 16))
				}
				if op.B3 {
					// sign-extend.
					v = uint64(uint32(int16(u16)))
				} else {
					v = uint64(u16)
				}
			case wazeroir.ShapeI32x4, wazeroir.ShapeF32x4:
				if op.B2 < 2 {
					v = uint64(uint32(lo >> (op.B2 * 32)))
				} else {
					v = uint64(uint32(hi >> ((op.B2 - 2) * 32)))
				}
			case wazeroir.ShapeI64x2, wazeroir.ShapeF64x2:
				if op.B2 == 0 {
					v = lo
				} else {
					v = hi
				}
			}
			ce.pushValue(v)
			frame.pc++
		case wazeroir.OperationKindV128Splat:
			v := ce.popValue()
			var hi, lo uint64
			switch op.B1 {
			case wazeroir.ShapeI8x16:
				v8 := uint64(byte(v))<<56 | uint64(byte(v))<<48 | uint64(byte(v))<<40 | uint64(byte(v))<<32 |
					uint64(byte(v))<<24 | uint64(byte(v))<<16 | uint64(byte(v))<<8 | uint64(byte(v))
				hi, lo = v8, v8
			case wazeroir.ShapeI16x8:
				v4 := uint64(uint16(v))<<48 | uint64(uint16(v))<<32 | uint64(uint16(v))<<16 | uint64(uint16(v))
				hi, lo = v4, v4
			case wazeroir.ShapeI32x4, wazeroir.ShapeF32x4:
				v2 := uint64(uint32(v))<<32 | uint64(uint32(v))
				lo, hi = v2, v2
			case wazeroir.ShapeI64x2, wazeroir.ShapeF64x2:
				lo, hi = v, v
			}
			ce.pushValue(lo)
			ce.pushValue(hi)
			frame.pc++
		case wazeroir.OperationKindV128Swizzle:
			idxHi, idxLo := ce.popValue(), ce.popValue()
			baseHi, baseLo := ce.popValue(), ce.popValue()
			var newVal [16]byte
			for i := 0; i < 16; i++ {
				var id byte
				if i < 8 {
					id = byte(idxLo >> (i * 8))
				} else {
					id = byte(idxHi >> ((i - 8) * 8))
				}
				if id < 8 {
					newVal[i] = byte(baseLo >> (id * 8))
				} else if id < 16 {
					newVal[i] = byte(baseHi >> ((id - 8) * 8))
				}
			}
			ce.pushValue(binary.LittleEndian.Uint64(newVal[:8]))
			ce.pushValue(binary.LittleEndian.Uint64(newVal[8:]))
			frame.pc++
		case wazeroir.OperationKindV128Shuffle:
			xHi, xLo, yHi, yLo := ce.popValue(), ce.popValue(), ce.popValue(), ce.popValue()
			var newVal [16]byte
			for i, l := range op.Us {
				if l < 8 {
					newVal[i] = byte(yLo >> (l * 8))
				} else if l < 16 {
					newVal[i] = byte(yHi >> ((l - 8) * 8))
				} else if l < 24 {
					newVal[i] = byte(xLo >> ((l - 16) * 8))
				} else if l < 32 {
					newVal[i] = byte(xHi >> ((l - 24) * 8))
				}
			}
			ce.pushValue(binary.LittleEndian.Uint64(newVal[:8]))
			ce.pushValue(binary.LittleEndian.Uint64(newVal[8:]))
			frame.pc++
		case wazeroir.OperationKindV128AnyTrue:
			hi, lo := ce.popValue(), ce.popValue()
			if hi != 0 || lo != 0 {
				ce.pushValue(1)
			} else {
				ce.pushValue(0)
			}
			frame.pc++
		case wazeroir.OperationKindV128AllTrue:
			hi, lo := ce.popValue(), ce.popValue()
			var ret bool
			switch op.B1 {
			case wazeroir.ShapeI8x16:
				ret = (uint8(lo) != 0) && (uint8(lo>>8) != 0) && (uint8(lo>>16) != 0) && (uint8(lo>>24) != 0) &&
					(uint8(lo>>32) != 0) && (uint8(lo>>40) != 0) && (uint8(lo>>48) != 0) && (uint8(lo>>56) != 0) &&
					(uint8(hi) != 0) && (uint8(hi>>8) != 0) && (uint8(hi>>16) != 0) && (uint8(hi>>24) != 0) &&
					(uint8(hi>>32) != 0) && (uint8(hi>>40) != 0) && (uint8(hi>>48) != 0) && (uint8(hi>>56) != 0)
			case wazeroir.ShapeI16x8:
				ret = (uint16(lo) != 0) && (uint16(lo>>16) != 0) && (uint16(lo>>32) != 0) && (uint16(lo>>48) != 0) &&
					(uint16(hi) != 0) && (uint16(hi>>16) != 0) && (uint16(hi>>32) != 0) && (uint16(hi>>48) != 0)
			case wazeroir.ShapeI32x4:
				ret = (uint32(lo) != 0) && (uint32(lo>>32) != 0) &&
					(uint32(hi) != 0) && (uint32(hi>>32) != 0)
			case wazeroir.ShapeI64x2:
				ret = (lo != 0) &&
					(hi != 0)
			}
			if ret {
				ce.pushValue(1)
			} else {
				ce.pushValue(0)
			}
			frame.pc++
		case wazeroir.OperationKindV128BitMask:
			// https://github.com/WebAssembly/spec/blob/wg-2.0.draft1/proposals/simd/SIMD.md#bitmask-extraction
			hi, lo := ce.popValue(), ce.popValue()
			var res uint64
			switch op.B1 {
			case wazeroir.ShapeI8x16:
				for i := 0; i < 8; i++ {
					if int8(lo>>(i*8)) < 0 {
						res |= 1 << i
					}
				}
				for i := 0; i < 8; i++ {
					if int8(hi>>(i*8)) < 0 {
						res |= 1 << (i + 8)
					}
				}
			case wazeroir.ShapeI16x8:
				for i := 0; i < 4; i++ {
					if int16(lo>>(i*16)) < 0 {
						res |= 1 << i
					}
				}
				for i := 0; i < 4; i++ {
					if int16(hi>>(i*16)) < 0 {
						res |= 1 << (i + 4)
					}
				}
			case wazeroir.ShapeI32x4:
				for i := 0; i < 2; i++ {
					if int32(lo>>(i*32)) < 0 {
						res |= 1 << i
					}
				}
				for i := 0; i < 2; i++ {
					if int32(hi>>(i*32)) < 0 {
						res |= 1 << (i + 2)
					}
				}
			case wazeroir.ShapeI64x2:
				if int64(lo) < 0 {
					res |= 0b01
				}
				if int(hi) < 0 {
					res |= 0b10
				}
			}
			ce.pushValue(res)
			frame.pc++
		case wazeroir.OperationKindV128And:
			x2Hi, x2Lo := ce.popValue(), ce.popValue()
			x1Hi, x1Lo := ce.popValue(), ce.popValue()
			ce.pushValue(x1Lo & x2Lo)
			ce.pushValue(x1Hi & x2Hi)
			frame.pc++
		case wazeroir.OperationKindV128Not:
			hi, lo := ce.popValue(), ce.popValue()
			ce.pushValue(^lo)
			ce.pushValue(^hi)
			frame.pc++
		case wazeroir.OperationKindV128Or:
			x2Hi, x2Lo := ce.popValue(), ce.popValue()
			x1Hi, x1Lo := ce.popValue(), ce.popValue()
			ce.pushValue(x1Lo | x2Lo)
			ce.pushValue(x1Hi | x2Hi)
			frame.pc++
		case wazeroir.OperationKindV128Xor:
			x2Hi, x2Lo := ce.popValue(), ce.popValue()
			x1Hi, x1Lo := ce.popValue(), ce.popValue()
			ce.pushValue(x1Lo ^ x2Lo)
			ce.pushValue(x1Hi ^ x2Hi)
			frame.pc++
		case wazeroir.OperationKindV128Bitselect:
			// https://github.com/WebAssembly/spec/blob/wg-2.0.draft1/proposals/simd/SIMD.md#bitwise-select
			cHi, cLo := ce.popValue(), ce.popValue()
			x2Hi, x2Lo := ce.popValue(), ce.popValue()
			x1Hi, x1Lo := ce.popValue(), ce.popValue()
			// v128.or(v128.and(v1, c), v128.and(v2, v128.not(c)))
			ce.pushValue((x1Lo & cLo) | (x2Lo & (^cLo)))
			ce.pushValue((x1Hi & cHi) | (x2Hi & (^cHi)))
			frame.pc++
		case wazeroir.OperationKindV128AndNot:
			x2Hi, x2Lo := ce.popValue(), ce.popValue()
			x1Hi, x1Lo := ce.popValue(), ce.popValue()
			ce.pushValue(x1Lo & (^x2Lo))
			ce.pushValue(x1Hi & (^x2Hi))
			frame.pc++
		case wazeroir.OperationKindV128Shl:
			s := ce.popValue()
			hi, lo := ce.popValue(), ce.popValue()
			switch op.B1 {
			case wazeroir.ShapeI8x16:
				s = s % 8
				lo = uint64(uint8(lo<<s)) |
					uint64(uint8((lo>>8)<<s))<<8 |
					uint64(uint8((lo>>16)<<s))<<16 |
					uint64(uint8((lo>>24)<<s))<<24 |
					uint64(uint8((lo>>32)<<s))<<32 |
					uint64(uint8((lo>>40)<<s))<<40 |
					uint64(uint8((lo>>48)<<s))<<48 |
					uint64(uint8((lo>>56)<<s))<<56
				hi = uint64(uint8(hi<<s)) |
					uint64(uint8((hi>>8)<<s))<<8 |
					uint64(uint8((hi>>16)<<s))<<16 |
					uint64(uint8((hi>>24)<<s))<<24 |
					uint64(uint8((hi>>32)<<s))<<32 |
					uint64(uint8((hi>>40)<<s))<<40 |
					uint64(uint8((hi>>48)<<s))<<48 |
					uint64(uint8((hi>>56)<<s))<<56
			case wazeroir.ShapeI16x8:
				s = s % 16
				lo = uint64(uint16(lo<<s)) |
					uint64(uint16((lo>>16)<<s))<<16 |
					uint64(uint16((lo>>32)<<s))<<32 |
					uint64(uint16((lo>>48)<<s))<<48
				hi = uint64(uint16(hi<<s)) |
					uint64(uint16((hi>>16)<<s))<<16 |
					uint64(uint16((hi>>32)<<s))<<32 |
					uint64(uint16((hi>>48)<<s))<<48
			case wazeroir.ShapeI32x4:
				s = s % 32
				lo = uint64(uint32(lo<<s)) | uint64(uint32((lo>>32)<<s))<<32
				hi = uint64(uint32(hi<<s)) | uint64(uint32((hi>>32)<<s))<<32
			case wazeroir.ShapeI64x2:
				s = s % 64
				lo = lo << s
				hi = hi << s
			}
			ce.pushValue(lo)
			ce.pushValue(hi)
			frame.pc++
		case wazeroir.OperationKindV128Shr:
			s := ce.popValue()
			hi, lo := ce.popValue(), ce.popValue()
			switch op.B1 {
			case wazeroir.ShapeI8x16:
				s = s % 8
				if op.B3 { // signed
					lo = uint64(uint8(int8(lo)>>s)) |
						uint64(uint8(int8(lo>>8)>>s))<<8 |
						uint64(uint8(int8(lo>>16)>>s))<<16 |
						uint64(uint8(int8(lo>>24)>>s))<<24 |
						uint64(uint8(int8(lo>>32)>>s))<<32 |
						uint64(uint8(int8(lo>>40)>>s))<<40 |
						uint64(uint8(int8(lo>>48)>>s))<<48 |
						uint64(uint8(int8(lo>>56)>>s))<<56
					hi = uint64(uint8(int8(hi)>>s)) |
						uint64(uint8(int8(hi>>8)>>s))<<8 |
						uint64(uint8(int8(hi>>16)>>s))<<16 |
						uint64(uint8(int8(hi>>24)>>s))<<24 |
						uint64(uint8(int8(hi>>32)>>s))<<32 |
						uint64(uint8(int8(hi>>40)>>s))<<40 |
						uint64(uint8(int8(hi>>48)>>s))<<48 |
						uint64(uint8(int8(hi>>56)>>s))<<56
				} else {
					lo = uint64(uint8(lo)>>s) |
						uint64(uint8(lo>>8)>>s)<<8 |
						uint64(uint8(lo>>16)>>s)<<16 |
						uint64(uint8(lo>>24)>>s)<<24 |
						uint64(uint8(lo>>32)>>s)<<32 |
						uint64(uint8(lo>>40)>>s)<<40 |
						uint64(uint8(lo>>48)>>s)<<48 |
						uint64(uint8(lo>>56)>>s)<<56
					hi = uint64(uint8(hi)>>s) |
						uint64(uint8(hi>>8)>>s)<<8 |
						uint64(uint8(hi>>16)>>s)<<16 |
						uint64(uint8(hi>>24)>>s)<<24 |
						uint64(uint8(hi>>32)>>s)<<32 |
						uint64(uint8(hi>>40)>>s)<<40 |
						uint64(uint8(hi>>48)>>s)<<48 |
						uint64(uint8(hi>>56)>>s)<<56
				}
			case wazeroir.ShapeI16x8:
				s = s % 16
				if op.B3 { // signed
					lo = uint64(uint16(int16(lo)>>s)) |
						uint64(uint16(int16(lo>>16)>>s))<<16 |
						uint64(uint16(int16(lo>>32)>>s))<<32 |
						uint64(uint16(int16(lo>>48)>>s))<<48
					hi = uint64(uint16(int16(hi)>>s)) |
						uint64(uint16(int16(hi>>16)>>s))<<16 |
						uint64(uint16(int16(hi>>32)>>s))<<32 |
						uint64(uint16(int16(hi>>48)>>s))<<48
				} else {
					lo = uint64(uint16(lo)>>s) |
						uint64(uint16(lo>>16)>>s)<<16 |
						uint64(uint16(lo>>32)>>s)<<32 |
						uint64(uint16(lo>>48)>>s)<<48
					hi = uint64(uint16(hi)>>s) |
						uint64(uint16(hi>>16)>>s)<<16 |
						uint64(uint16(hi>>32)>>s)<<32 |
						uint64(uint16(hi>>48)>>s)<<48
				}
			case wazeroir.ShapeI32x4:
				s = s % 32
				if op.B3 {
					lo = uint64(uint32(int32(lo)>>s)) | uint64(uint32(int32(lo>>32)>>s))<<32
					hi = uint64(uint32(int32(hi)>>s)) | uint64(uint32(int32(hi>>32)>>s))<<32
				} else {
					lo = uint64(uint32(lo)>>s) | uint64(uint32(lo>>32)>>s)<<32
					hi = uint64(uint32(hi)>>s) | uint64(uint32(hi>>32)>>s)<<32
				}
			case wazeroir.ShapeI64x2:
				s = s % 64
				if op.B3 { // signed
					lo = uint64(int64(lo) >> s)
					hi = uint64(int64(hi) >> s)
				} else {
					lo = lo >> s
					hi = hi >> s
				}

			}
			ce.pushValue(lo)
			ce.pushValue(hi)
			frame.pc++
		case wazeroir.OperationKindV128Cmp:
			x2Hi, x2Lo := ce.popValue(), ce.popValue()
			x1Hi, x1Lo := ce.popValue(), ce.popValue()
			var result []bool
			switch op.B1 {
			case wazeroir.V128CmpTypeI8x16Eq:
				result = []bool{
					byte(x1Lo>>0) == byte(x2Lo>>0), byte(x1Lo>>8) == byte(x2Lo>>8),
					byte(x1Lo>>16) == byte(x2Lo>>16), byte(x1Lo>>24) == byte(x2Lo>>24),
					byte(x1Lo>>32) == byte(x2Lo>>32), byte(x1Lo>>40) == byte(x2Lo>>40),
					byte(x1Lo>>48) == byte(x2Lo>>48), byte(x1Lo>>56) == byte(x2Lo>>56),
					byte(x1Hi>>0) == byte(x2Hi>>0), byte(x1Hi>>8) == byte(x2Hi>>8),
					byte(x1Hi>>16) == byte(x2Hi>>16), byte(x1Hi>>24) == byte(x2Hi>>24),
					byte(x1Hi>>32) == byte(x2Hi>>32), byte(x1Hi>>40) == byte(x2Hi>>40),
					byte(x1Hi>>48) == byte(x2Hi>>48), byte(x1Hi>>56) == byte(x2Hi>>56),
				}
			case wazeroir.V128CmpTypeI8x16Ne:
				result = []bool{
					byte(x1Lo>>0) != byte(x2Lo>>0), byte(x1Lo>>8) != byte(x2Lo>>8),
					byte(x1Lo>>16) != byte(x2Lo>>16), byte(x1Lo>>24) != byte(x2Lo>>24),
					byte(x1Lo>>32) != byte(x2Lo>>32), byte(x1Lo>>40) != byte(x2Lo>>40),
					byte(x1Lo>>48) != byte(x2Lo>>48), byte(x1Lo>>56) != byte(x2Lo>>56),
					byte(x1Hi>>0) != byte(x2Hi>>0), byte(x1Hi>>8) != byte(x2Hi>>8),
					byte(x1Hi>>16) != byte(x2Hi>>16), byte(x1Hi>>24) != byte(x2Hi>>24),
					byte(x1Hi>>32) != byte(x2Hi>>32), byte(x1Hi>>40) != byte(x2Hi>>40),
					byte(x1Hi>>48) != byte(x2Hi>>48), byte(x1Hi>>56) != byte(x2Hi>>56),
				}
			case wazeroir.V128CmpTypeI8x16LtS:
				result = []bool{
					int8(x1Lo>>0) < int8(x2Lo>>0), int8(x1Lo>>8) < int8(x2Lo>>8),
					int8(x1Lo>>16) < int8(x2Lo>>16), int8(x1Lo>>24) < int8(x2Lo>>24),
					int8(x1Lo>>32) < int8(x2Lo>>32), int8(x1Lo>>40) < int8(x2Lo>>40),
					int8(x1Lo>>48) < int8(x2Lo>>48), int8(x1Lo>>56) < int8(x2Lo>>56),
					int8(x1Hi>>0) < int8(x2Hi>>0), int8(x1Hi>>8) < int8(x2Hi>>8),
					int8(x1Hi>>16) < int8(x2Hi>>16), int8(x1Hi>>24) < int8(x2Hi>>24),
					int8(x1Hi>>32) < int8(x2Hi>>32), int8(x1Hi>>40) < int8(x2Hi>>40),
					int8(x1Hi>>48) < int8(x2Hi>>48), int8(x1Hi>>56) < int8(x2Hi>>56),
				}
			case wazeroir.V128CmpTypeI8x16LtU:
				result = []bool{
					byte(x1Lo>>0) < byte(x2Lo>>0), byte(x1Lo>>8) < byte(x2Lo>>8),
					byte(x1Lo>>16) < byte(x2Lo>>16), byte(x1Lo>>24) < byte(x2Lo>>24),
					byte(x1Lo>>32) < byte(x2Lo>>32), byte(x1Lo>>40) < byte(x2Lo>>40),
					byte(x1Lo>>48) < byte(x2Lo>>48), byte(x1Lo>>56) < byte(x2Lo>>56),
					byte(x1Hi>>0) < byte(x2Hi>>0), byte(x1Hi>>8) < byte(x2Hi>>8),
					byte(x1Hi>>16) < byte(x2Hi>>16), byte(x1Hi>>24) < byte(x2Hi>>24),
					byte(x1Hi>>32) < byte(x2Hi>>32), byte(x1Hi>>40) < byte(x2Hi>>40),
					byte(x1Hi>>48) < byte(x2Hi>>48), byte(x1Hi>>56) < byte(x2Hi>>56),
				}
			case wazeroir.V128CmpTypeI8x16GtS:
				result = []bool{
					int8(x1Lo>>0) > int8(x2Lo>>0), int8(x1Lo>>8) > int8(x2Lo>>8),
					int8(x1Lo>>16) > int8(x2Lo>>16), int8(x1Lo>>24) > int8(x2Lo>>24),
					int8(x1Lo>>32) > int8(x2Lo>>32), int8(x1Lo>>40) > int8(x2Lo>>40),
					int8(x1Lo>>48) > int8(x2Lo>>48), int8(x1Lo>>56) > int8(x2Lo>>56),
					int8(x1Hi>>0) > int8(x2Hi>>0), int8(x1Hi>>8) > int8(x2Hi>>8),
					int8(x1Hi>>16) > int8(x2Hi>>16), int8(x1Hi>>24) > int8(x2Hi>>24),
					int8(x1Hi>>32) > int8(x2Hi>>32), int8(x1Hi>>40) > int8(x2Hi>>40),
					int8(x1Hi>>48) > int8(x2Hi>>48), int8(x1Hi>>56) > int8(x2Hi>>56),
				}
			case wazeroir.V128CmpTypeI8x16GtU:
				result = []bool{
					byte(x1Lo>>0) > byte(x2Lo>>0), byte(x1Lo>>8) > byte(x2Lo>>8),
					byte(x1Lo>>16) > byte(x2Lo>>16), byte(x1Lo>>24) > byte(x2Lo>>24),
					byte(x1Lo>>32) > byte(x2Lo>>32), byte(x1Lo>>40) > byte(x2Lo>>40),
					byte(x1Lo>>48) > byte(x2Lo>>48), byte(x1Lo>>56) > byte(x2Lo>>56),
					byte(x1Hi>>0) > byte(x2Hi>>0), byte(x1Hi>>8) > byte(x2Hi>>8),
					byte(x1Hi>>16) > byte(x2Hi>>16), byte(x1Hi>>24) > byte(x2Hi>>24),
					byte(x1Hi>>32) > byte(x2Hi>>32), byte(x1Hi>>40) > byte(x2Hi>>40),
					byte(x1Hi>>48) > byte(x2Hi>>48), byte(x1Hi>>56) > byte(x2Hi>>56),
				}
			case wazeroir.V128CmpTypeI8x16LeS:
				result = []bool{
					int8(x1Lo>>0) <= int8(x2Lo>>0), int8(x1Lo>>8) <= int8(x2Lo>>8),
					int8(x1Lo>>16) <= int8(x2Lo>>16), int8(x1Lo>>24) <= int8(x2Lo>>24),
					int8(x1Lo>>32) <= int8(x2Lo>>32), int8(x1Lo>>40) <= int8(x2Lo>>40),
					int8(x1Lo>>48) <= int8(x2Lo>>48), int8(x1Lo>>56) <= int8(x2Lo>>56),
					int8(x1Hi>>0) <= int8(x2Hi>>0), int8(x1Hi>>8) <= int8(x2Hi>>8),
					int8(x1Hi>>16) <= int8(x2Hi>>16), int8(x1Hi>>24) <= int8(x2Hi>>24),
					int8(x1Hi>>32) <= int8(x2Hi>>32), int8(x1Hi>>40) <= int8(x2Hi>>40),
					int8(x1Hi>>48) <= int8(x2Hi>>48), int8(x1Hi>>56) <= int8(x2Hi>>56),
				}
			case wazeroir.V128CmpTypeI8x16LeU:
				result = []bool{
					byte(x1Lo>>0) <= byte(x2Lo>>0), byte(x1Lo>>8) <= byte(x2Lo>>8),
					byte(x1Lo>>16) <= byte(x2Lo>>16), byte(x1Lo>>24) <= byte(x2Lo>>24),
					byte(x1Lo>>32) <= byte(x2Lo>>32), byte(x1Lo>>40) <= byte(x2Lo>>40),
					byte(x1Lo>>48) <= byte(x2Lo>>48), byte(x1Lo>>56) <= byte(x2Lo>>56),
					byte(x1Hi>>0) <= byte(x2Hi>>0), byte(x1Hi>>8) <= byte(x2Hi>>8),
					byte(x1Hi>>16) <= byte(x2Hi>>16), byte(x1Hi>>24) <= byte(x2Hi>>24),
					byte(x1Hi>>32) <= byte(x2Hi>>32), byte(x1Hi>>40) <= byte(x2Hi>>40),
					byte(x1Hi>>48) <= byte(x2Hi>>48), byte(x1Hi>>56) <= byte(x2Hi>>56),
				}
			case wazeroir.V128CmpTypeI8x16GeS:
				result = []bool{
					int8(x1Lo>>0) >= int8(x2Lo>>0), int8(x1Lo>>8) >= int8(x2Lo>>8),
					int8(x1Lo>>16) >= int8(x2Lo>>16), int8(x1Lo>>24) >= int8(x2Lo>>24),
					int8(x1Lo>>32) >= int8(x2Lo>>32), int8(x1Lo>>40) >= int8(x2Lo>>40),
					int8(x1Lo>>48) >= int8(x2Lo>>48), int8(x1Lo>>56) >= int8(x2Lo>>56),
					int8(x1Hi>>0) >= int8(x2Hi>>0), int8(x1Hi>>8) >= int8(x2Hi>>8),
					int8(x1Hi>>16) >= int8(x2Hi>>16), int8(x1Hi>>24) >= int8(x2Hi>>24),
					int8(x1Hi>>32) >= int8(x2Hi>>32), int8(x1Hi>>40) >= int8(x2Hi>>40),
					int8(x1Hi>>48) >= int8(x2Hi>>48), int8(x1Hi>>56) >= int8(x2Hi>>56),
				}
			case wazeroir.V128CmpTypeI8x16GeU:
				result = []bool{
					byte(x1Lo>>0) >= byte(x2Lo>>0), byte(x1Lo>>8) >= byte(x2Lo>>8),
					byte(x1Lo>>16) >= byte(x2Lo>>16), byte(x1Lo>>24) >= byte(x2Lo>>24),
					byte(x1Lo>>32) >= byte(x2Lo>>32), byte(x1Lo>>40) >= byte(x2Lo>>40),
					byte(x1Lo>>48) >= byte(x2Lo>>48), byte(x1Lo>>56) >= byte(x2Lo>>56),
					byte(x1Hi>>0) >= byte(x2Hi>>0), byte(x1Hi>>8) >= byte(x2Hi>>8),
					byte(x1Hi>>16) >= byte(x2Hi>>16), byte(x1Hi>>24) >= byte(x2Hi>>24),
					byte(x1Hi>>32) >= byte(x2Hi>>32), byte(x1Hi>>40) >= byte(x2Hi>>40),
					byte(x1Hi>>48) >= byte(x2Hi>>48), byte(x1Hi>>56) >= byte(x2Hi>>56),
				}
			case wazeroir.V128CmpTypeI16x8Eq:
				result = []bool{
					uint16(x1Lo>>0) == uint16(x2Lo>>0), uint16(x1Lo>>16) == uint16(x2Lo>>16),
					uint16(x1Lo>>32) == uint16(x2Lo>>32), uint16(x1Lo>>48) == uint16(x2Lo>>48),
					uint16(x1Hi>>0) == uint16(x2Hi>>0), uint16(x1Hi>>16) == uint16(x2Hi>>16),
					uint16(x1Hi>>32) == uint16(x2Hi>>32), uint16(x1Hi>>48) == uint16(x2Hi>>48),
				}
			case wazeroir.V128CmpTypeI16x8Ne:
				result = []bool{
					uint16(x1Lo>>0) != uint16(x2Lo>>0), uint16(x1Lo>>16) != uint16(x2Lo>>16),
					uint16(x1Lo>>32) != uint16(x2Lo>>32), uint16(x1Lo>>48) != uint16(x2Lo>>48),
					uint16(x1Hi>>0) != uint16(x2Hi>>0), uint16(x1Hi>>16) != uint16(x2Hi>>16),
					uint16(x1Hi>>32) != uint16(x2Hi>>32), uint16(x1Hi>>48) != uint16(x2Hi>>48),
				}
			case wazeroir.V128CmpTypeI16x8LtS:
				result = []bool{
					int16(x1Lo>>0) < int16(x2Lo>>0), int16(x1Lo>>16) < int16(x2Lo>>16),
					int16(x1Lo>>32) < int16(x2Lo>>32), int16(x1Lo>>48) < int16(x2Lo>>48),
					int16(x1Hi>>0) < int16(x2Hi>>0), int16(x1Hi>>16) < int16(x2Hi>>16),
					int16(x1Hi>>32) < int16(x2Hi>>32), int16(x1Hi>>48) < int16(x2Hi>>48),
				}
			case wazeroir.V128CmpTypeI16x8LtU:
				result = []bool{
					uint16(x1Lo>>0) < uint16(x2Lo>>0), uint16(x1Lo>>16) < uint16(x2Lo>>16),
					uint16(x1Lo>>32) < uint16(x2Lo>>32), uint16(x1Lo>>48) < uint16(x2Lo>>48),
					uint16(x1Hi>>0) < uint16(x2Hi>>0), uint16(x1Hi>>16) < uint16(x2Hi>>16),
					uint16(x1Hi>>32) < uint16(x2Hi>>32), uint16(x1Hi>>48) < uint16(x2Hi>>48),
				}
			case wazeroir.V128CmpTypeI16x8GtS:
				result = []bool{
					int16(x1Lo>>0) > int16(x2Lo>>0), int16(x1Lo>>16) > int16(x2Lo>>16),
					int16(x1Lo>>32) > int16(x2Lo>>32), int16(x1Lo>>48) > int16(x2Lo>>48),
					int16(x1Hi>>0) > int16(x2Hi>>0), int16(x1Hi>>16) > int16(x2Hi>>16),
					int16(x1Hi>>32) > int16(x2Hi>>32), int16(x1Hi>>48) > int16(x2Hi>>48),
				}
			case wazeroir.V128CmpTypeI16x8GtU:
				result = []bool{
					uint16(x1Lo>>0) > uint16(x2Lo>>0), uint16(x1Lo>>16) > uint16(x2Lo>>16),
					uint16(x1Lo>>32) > uint16(x2Lo>>32), uint16(x1Lo>>48) > uint16(x2Lo>>48),
					uint16(x1Hi>>0) > uint16(x2Hi>>0), uint16(x1Hi>>16) > uint16(x2Hi>>16),
					uint16(x1Hi>>32) > uint16(x2Hi>>32), uint16(x1Hi>>48) > uint16(x2Hi>>48),
				}
			case wazeroir.V128CmpTypeI16x8LeS:
				result = []bool{
					int16(x1Lo>>0) <= int16(x2Lo>>0), int16(x1Lo>>16) <= int16(x2Lo>>16),
					int16(x1Lo>>32) <= int16(x2Lo>>32), int16(x1Lo>>48) <= int16(x2Lo>>48),
					int16(x1Hi>>0) <= int16(x2Hi>>0), int16(x1Hi>>16) <= int16(x2Hi>>16),
					int16(x1Hi>>32) <= int16(x2Hi>>32), int16(x1Hi>>48) <= int16(x2Hi>>48),
				}
			case wazeroir.V128CmpTypeI16x8LeU:
				result = []bool{
					uint16(x1Lo>>0) <= uint16(x2Lo>>0), uint16(x1Lo>>16) <= uint16(x2Lo>>16),
					uint16(x1Lo>>32) <= uint16(x2Lo>>32), uint16(x1Lo>>48) <= uint16(x2Lo>>48),
					uint16(x1Hi>>0) <= uint16(x2Hi>>0), uint16(x1Hi>>16) <= uint16(x2Hi>>16),
					uint16(x1Hi>>32) <= uint16(x2Hi>>32), uint16(x1Hi>>48) <= uint16(x2Hi>>48),
				}
			case wazeroir.V128CmpTypeI16x8GeS:
				result = []bool{
					int16(x1Lo>>0) >= int16(x2Lo>>0), int16(x1Lo>>16) >= int16(x2Lo>>16),
					int16(x1Lo>>32) >= int16(x2Lo>>32), int16(x1Lo>>48) >= int16(x2Lo>>48),
					int16(x1Hi>>0) >= int16(x2Hi>>0), int16(x1Hi>>16) >= int16(x2Hi>>16),
					int16(x1Hi>>32) >= int16(x2Hi>>32), int16(x1Hi>>48) >= int16(x2Hi>>48),
				}
			case wazeroir.V128CmpTypeI16x8GeU:
				result = []bool{
					uint16(x1Lo>>0) >= uint16(x2Lo>>0), uint16(x1Lo>>16) >= uint16(x2Lo>>16),
					uint16(x1Lo>>32) >= uint16(x2Lo>>32), uint16(x1Lo>>48) >= uint16(x2Lo>>48),
					uint16(x1Hi>>0) >= uint16(x2Hi>>0), uint16(x1Hi>>16) >= uint16(x2Hi>>16),
					uint16(x1Hi>>32) >= uint16(x2Hi>>32), uint16(x1Hi>>48) >= uint16(x2Hi>>48),
				}
			case wazeroir.V128CmpTypeI32x4Eq:
				result = []bool{
					uint32(x1Lo>>0) == uint32(x2Lo>>0), uint32(x1Lo>>32) == uint32(x2Lo>>32),
					uint32(x1Hi>>0) == uint32(x2Hi>>0), uint32(x1Hi>>32) == uint32(x2Hi>>32),
				}
			case wazeroir.V128CmpTypeI32x4Ne:
				result = []bool{
					uint32(x1Lo>>0) != uint32(x2Lo>>0), uint32(x1Lo>>32) != uint32(x2Lo>>32),
					uint32(x1Hi>>0) != uint32(x2Hi>>0), uint32(x1Hi>>32) != uint32(x2Hi>>32),
				}
			case wazeroir.V128CmpTypeI32x4LtS:
				result = []bool{
					int32(x1Lo>>0) < int32(x2Lo>>0), int32(x1Lo>>32) < int32(x2Lo>>32),
					int32(x1Hi>>0) < int32(x2Hi>>0), int32(x1Hi>>32) < int32(x2Hi>>32),
				}
			case wazeroir.V128CmpTypeI32x4LtU:
				result = []bool{
					uint32(x1Lo>>0) < uint32(x2Lo>>0), uint32(x1Lo>>32) < uint32(x2Lo>>32),
					uint32(x1Hi>>0) < uint32(x2Hi>>0), uint32(x1Hi>>32) < uint32(x2Hi>>32),
				}
			case wazeroir.V128CmpTypeI32x4GtS:
				result = []bool{
					int32(x1Lo>>0) > int32(x2Lo>>0), int32(x1Lo>>32) > int32(x2Lo>>32),
					int32(x1Hi>>0) > int32(x2Hi>>0), int32(x1Hi>>32) > int32(x2Hi>>32),
				}
			case wazeroir.V128CmpTypeI32x4GtU:
				result = []bool{
					uint32(x1Lo>>0) > uint32(x2Lo>>0), uint32(x1Lo>>32) > uint32(x2Lo>>32),
					uint32(x1Hi>>0) > uint32(x2Hi>>0), uint32(x1Hi>>32) > uint32(x2Hi>>32),
				}
			case wazeroir.V128CmpTypeI32x4LeS:
				result = []bool{
					int32(x1Lo>>0) <= int32(x2Lo>>0), int32(x1Lo>>32) <= int32(x2Lo>>32),
					int32(x1Hi>>0) <= int32(x2Hi>>0), int32(x1Hi>>32) <= int32(x2Hi>>32),
				}
			case wazeroir.V128CmpTypeI32x4LeU:
				result = []bool{
					uint32(x1Lo>>0) <= uint32(x2Lo>>0), uint32(x1Lo>>32) <= uint32(x2Lo>>32),
					uint32(x1Hi>>0) <= uint32(x2Hi>>0), uint32(x1Hi>>32) <= uint32(x2Hi>>32),
				}
			case wazeroir.V128CmpTypeI32x4GeS:
				result = []bool{
					int32(x1Lo>>0) >= int32(x2Lo>>0), int32(x1Lo>>32) >= int32(x2Lo>>32),
					int32(x1Hi>>0) >= int32(x2Hi>>0), int32(x1Hi>>32) >= int32(x2Hi>>32),
				}
			case wazeroir.V128CmpTypeI32x4GeU:
				result = []bool{
					uint32(x1Lo>>0) >= uint32(x2Lo>>0), uint32(x1Lo>>32) >= uint32(x2Lo>>32),
					uint32(x1Hi>>0) >= uint32(x2Hi>>0), uint32(x1Hi>>32) >= uint32(x2Hi>>32),
				}
			case wazeroir.V128CmpTypeI64x2Eq:
				result = []bool{x1Lo == x2Lo, x1Hi == x2Hi}
			case wazeroir.V128CmpTypeI64x2Ne:
				result = []bool{x1Lo != x2Lo, x1Hi != x2Hi}
			case wazeroir.V128CmpTypeI64x2LtS:
				result = []bool{int64(x1Lo) < int64(x2Lo), int64(x1Hi) < int64(x2Hi)}
			case wazeroir.V128CmpTypeI64x2GtS:
				result = []bool{int64(x1Lo) > int64(x2Lo), int64(x1Hi) > int64(x2Hi)}
			case wazeroir.V128CmpTypeI64x2LeS:
				result = []bool{int64(x1Lo) <= int64(x2Lo), int64(x1Hi) <= int64(x2Hi)}
			case wazeroir.V128CmpTypeI64x2GeS:
				result = []bool{int64(x1Lo) >= int64(x2Lo), int64(x1Hi) >= int64(x2Hi)}
			case wazeroir.V128CmpTypeF32x4Eq:
				result = []bool{
					math.Float32frombits(uint32(x1Lo>>0)) == math.Float32frombits(uint32(x2Lo>>0)),
					math.Float32frombits(uint32(x1Lo>>32)) == math.Float32frombits(uint32(x2Lo>>32)),
					math.Float32frombits(uint32(x1Hi>>0)) == math.Float32frombits(uint32(x2Hi>>0)),
					math.Float32frombits(uint32(x1Hi>>32)) == math.Float32frombits(uint32(x2Hi>>32)),
				}
			case wazeroir.V128CmpTypeF32x4Ne:
				result = []bool{
					math.Float32frombits(uint32(x1Lo>>0)) != math.Float32frombits(uint32(x2Lo>>0)),
					math.Float32frombits(uint32(x1Lo>>32)) != math.Float32frombits(uint32(x2Lo>>32)),
					math.Float32frombits(uint32(x1Hi>>0)) != math.Float32frombits(uint32(x2Hi>>0)),
					math.Float32frombits(uint32(x1Hi>>32)) != math.Float32frombits(uint32(x2Hi>>32)),
				}
			case wazeroir.V128CmpTypeF32x4Lt:
				result = []bool{
					math.Float32frombits(uint32(x1Lo>>0)) < math.Float32frombits(uint32(x2Lo>>0)),
					math.Float32frombits(uint32(x1Lo>>32)) < math.Float32frombits(uint32(x2Lo>>32)),
					math.Float32frombits(uint32(x1Hi>>0)) < math.Float32frombits(uint32(x2Hi>>0)),
					math.Float32frombits(uint32(x1Hi>>32)) < math.Float32frombits(uint32(x2Hi>>32)),
				}
			case wazeroir.V128CmpTypeF32x4Gt:
				result = []bool{
					math.Float32frombits(uint32(x1Lo>>0)) > math.Float32frombits(uint32(x2Lo>>0)),
					math.Float32frombits(uint32(x1Lo>>32)) > math.Float32frombits(uint32(x2Lo>>32)),
					math.Float32frombits(uint32(x1Hi>>0)) > math.Float32frombits(uint32(x2Hi>>0)),
					math.Float32frombits(uint32(x1Hi>>32)) > math.Float32frombits(uint32(x2Hi>>32)),
				}
			case wazeroir.V128CmpTypeF32x4Le:
				result = []bool{
					math.Float32frombits(uint32(x1Lo>>0)) <= math.Float32frombits(uint32(x2Lo>>0)),
					math.Float32frombits(uint32(x1Lo>>32)) <= math.Float32frombits(uint32(x2Lo>>32)),
					math.Float32frombits(uint32(x1Hi>>0)) <= math.Float32frombits(uint32(x2Hi>>0)),
					math.Float32frombits(uint32(x1Hi>>32)) <= math.Float32frombits(uint32(x2Hi>>32)),
				}
			case wazeroir.V128CmpTypeF32x4Ge:
				result = []bool{
					math.Float32frombits(uint32(x1Lo>>0)) >= math.Float32frombits(uint32(x2Lo>>0)),
					math.Float32frombits(uint32(x1Lo>>32)) >= math.Float32frombits(uint32(x2Lo>>32)),
					math.Float32frombits(uint32(x1Hi>>0)) >= math.Float32frombits(uint32(x2Hi>>0)),
					math.Float32frombits(uint32(x1Hi>>32)) >= math.Float32frombits(uint32(x2Hi>>32)),
				}
			case wazeroir.V128CmpTypeF64x2Eq:
				result = []bool{
					math.Float64frombits(x1Lo) == math.Float64frombits(x2Lo),
					math.Float64frombits(x1Hi) == math.Float64frombits(x2Hi),
				}
			case wazeroir.V128CmpTypeF64x2Ne:
				result = []bool{
					math.Float64frombits(x1Lo) != math.Float64frombits(x2Lo),
					math.Float64frombits(x1Hi) != math.Float64frombits(x2Hi),
				}
			case wazeroir.V128CmpTypeF64x2Lt:
				result = []bool{
					math.Float64frombits(x1Lo) < math.Float64frombits(x2Lo),
					math.Float64frombits(x1Hi) < math.Float64frombits(x2Hi),
				}
			case wazeroir.V128CmpTypeF64x2Gt:
				result = []bool{
					math.Float64frombits(x1Lo) > math.Float64frombits(x2Lo),
					math.Float64frombits(x1Hi) > math.Float64frombits(x2Hi),
				}
			case wazeroir.V128CmpTypeF64x2Le:
				result = []bool{
					math.Float64frombits(x1Lo) <= math.Float64frombits(x2Lo),
					math.Float64frombits(x1Hi) <= math.Float64frombits(x2Hi),
				}
			case wazeroir.V128CmpTypeF64x2Ge:
				result = []bool{
					math.Float64frombits(x1Lo) >= math.Float64frombits(x2Lo),
					math.Float64frombits(x1Hi) >= math.Float64frombits(x2Hi),
				}
			}

			var retLo, retHi uint64
			laneNum := len(result)
			switch laneNum {
			case 16:
				for i, b := range result {
					if b {
						if i < 8 {
							retLo |= 0xff << (i * 8)
						} else {
							retHi |= 0xff << ((i - 8) * 8)
						}
					}
				}
			case 8:
				for i, b := range result {
					if b {
						if i < 4 {
							retLo |= 0xffff << (i * 16)
						} else {
							retHi |= 0xffff << ((i - 4) * 16)
						}
					}
				}
			case 4:
				for i, b := range result {
					if b {
						if i < 2 {
							retLo |= 0xffff_ffff << (i * 32)
						} else {
							retHi |= 0xffff_ffff << ((i - 2) * 32)
						}
					}
				}
			case 2:
				if result[0] {
					retLo = ^uint64(0)
				}
				if result[1] {
					retHi = ^uint64(0)
				}
			}

			ce.pushValue(retLo)
			ce.pushValue(retHi)
			frame.pc++
		case wazeroir.OperationKindV128AddSat:
			x2hi, x2Lo := ce.popValue(), ce.popValue()
			x1hi, x1Lo := ce.popValue(), ce.popValue()

			var retLo, retHi uint64

			// Lane-wise addition while saturating the overflowing values.
			// https://github.com/WebAssembly/spec/blob/wg-2.0.draft1/proposals/simd/SIMD.md#saturating-integer-addition
			switch op.B1 {
			case wazeroir.ShapeI8x16:
				for i := 0; i < 16; i++ {
					var v, w byte
					if i < 8 {
						v, w = byte(x1Lo>>(i*8)), byte(x2Lo>>(i*8))
					} else {
						v, w = byte(x1hi>>((i-8)*8)), byte(x2hi>>((i-8)*8))
					}

					var uv uint64
					if op.B3 { // signed
						if subbed := int64(int8(v)) + int64(int8(w)); subbed < math.MinInt8 {
							uv = uint64(byte(0x80))
						} else if subbed > math.MaxInt8 {
							uv = uint64(byte(0x7f))
						} else {
							uv = uint64(byte(int8(subbed)))
						}
					} else {
						if subbed := int64(v) + int64(w); subbed < 0 {
							uv = uint64(byte(0))
						} else if subbed > math.MaxUint8 {
							uv = uint64(byte(0xff))
						} else {
							uv = uint64(byte(subbed))
						}
					}

					if i < 8 { // first 8 lanes are on lower 64bits.
						retLo |= uv << (i * 8)
					} else {
						retHi |= uv << ((i - 8) * 8)
					}
				}
			case wazeroir.ShapeI16x8:
				for i := 0; i < 8; i++ {
					var v, w uint16
					if i < 4 {
						v, w = uint16(x1Lo>>(i*16)), uint16(x2Lo>>(i*16))
					} else {
						v, w = uint16(x1hi>>((i-4)*16)), uint16(x2hi>>((i-4)*16))
					}

					var uv uint64
					if op.B3 { // signed
						if added := int64(int16(v)) + int64(int16(w)); added < math.MinInt16 {
							uv = uint64(uint16(0x8000))
						} else if added > math.MaxInt16 {
							uv = uint64(uint16(0x7fff))
						} else {
							uv = uint64(uint16(int16(added)))
						}
					} else {
						if added := int64(v) + int64(w); added < 0 {
							uv = uint64(uint16(0))
						} else if added > math.MaxUint16 {
							uv = uint64(uint16(0xffff))
						} else {
							uv = uint64(uint16(added))
						}
					}

					if i < 4 { // first 4 lanes are on lower 64bits.
						retLo |= uv << (i * 16)
					} else {
						retHi |= uv << ((i - 4) * 16)
					}
				}
			}

			ce.pushValue(retLo)
			ce.pushValue(retHi)
			frame.pc++
		case wazeroir.OperationKindV128SubSat:
			x2hi, x2Lo := ce.popValue(), ce.popValue()
			x1hi, x1Lo := ce.popValue(), ce.popValue()

			var retLo, retHi uint64

			// Lane-wise subtraction while saturating the overflowing values.
			// https://github.com/WebAssembly/spec/blob/wg-2.0.draft1/proposals/simd/SIMD.md#saturating-integer-subtraction
			switch op.B1 {
			case wazeroir.ShapeI8x16:
				for i := 0; i < 16; i++ {
					var v, w byte
					if i < 8 {
						v, w = byte(x1Lo>>(i*8)), byte(x2Lo>>(i*8))
					} else {
						v, w = byte(x1hi>>((i-8)*8)), byte(x2hi>>((i-8)*8))
					}

					var uv uint64
					if op.B3 { // signed
						if subbed := int64(int8(v)) - int64(int8(w)); subbed < math.MinInt8 {
							uv = uint64(byte(0x80))
						} else if subbed > math.MaxInt8 {
							uv = uint64(byte(0x7f))
						} else {
							uv = uint64(byte(int8(subbed)))
						}
					} else {
						if subbed := int64(v) - int64(w); subbed < 0 {
							uv = uint64(byte(0))
						} else if subbed > math.MaxUint8 {
							uv = uint64(byte(0xff))
						} else {
							uv = uint64(byte(subbed))
						}
					}

					if i < 8 {
						retLo |= uv << (i * 8)
					} else {
						retHi |= uv << ((i - 8) * 8)
					}
				}
			case wazeroir.ShapeI16x8:
				for i := 0; i < 8; i++ {
					var v, w uint16
					if i < 4 {
						v, w = uint16(x1Lo>>(i*16)), uint16(x2Lo>>(i*16))
					} else {
						v, w = uint16(x1hi>>((i-4)*16)), uint16(x2hi>>((i-4)*16))
					}

					var uv uint64
					if op.B3 { // signed
						if subbed := int64(int16(v)) - int64(int16(w)); subbed < math.MinInt16 {
							uv = uint64(uint16(0x8000))
						} else if subbed > math.MaxInt16 {
							uv = uint64(uint16(0x7fff))
						} else {
							uv = uint64(uint16(int16(subbed)))
						}
					} else {
						if subbed := int64(v) - int64(w); subbed < 0 {
							uv = uint64(uint16(0))
						} else if subbed > math.MaxUint16 {
							uv = uint64(uint16(0xffff))
						} else {
							uv = uint64(uint16(subbed))
						}
					}

					if i < 4 {
						retLo |= uv << (i * 16)
					} else {
						retHi |= uv << ((i - 4) * 16)
					}
				}
			}

			ce.pushValue(retLo)
			ce.pushValue(retHi)
			frame.pc++
		case wazeroir.OperationKindV128Mul:
			x2hi, x2lo := ce.popValue(), ce.popValue()
			x1hi, x1lo := ce.popValue(), ce.popValue()
			var retLo, retHi uint64
			switch op.B1 {
			case wazeroir.ShapeI16x8:
				retHi = uint64(uint16(x1hi)*uint16(x2hi)) | (uint64(uint16(x1hi>>16)*uint16(x2hi>>16)) << 16) |
					(uint64(uint16(x1hi>>32)*uint16(x2hi>>32)) << 32) | (uint64(uint16(x1hi>>48)*uint16(x2hi>>48)) << 48)
				retLo = uint64(uint16(x1lo)*uint16(x2lo)) | (uint64(uint16(x1lo>>16)*uint16(x2lo>>16)) << 16) |
					(uint64(uint16(x1lo>>32)*uint16(x2lo>>32)) << 32) | (uint64(uint16(x1lo>>48)*uint16(x2lo>>48)) << 48)
			case wazeroir.ShapeI32x4:
				retHi = uint64(uint32(x1hi)*uint32(x2hi)) | (uint64(uint32(x1hi>>32)*uint32(x2hi>>32)) << 32)
				retLo = uint64(uint32(x1lo)*uint32(x2lo)) | (uint64(uint32(x1lo>>32)*uint32(x2lo>>32)) << 32)
			case wazeroir.ShapeI64x2:
				retHi = x1hi * x2hi
				retLo = x1lo * x2lo
			case wazeroir.ShapeF32x4:
				retHi = mulFloat32bits(uint32(x1hi), uint32(x2hi)) | mulFloat32bits(uint32(x1hi>>32), uint32(x2hi>>32))<<32
				retLo = mulFloat32bits(uint32(x1lo), uint32(x2lo)) | mulFloat32bits(uint32(x1lo>>32), uint32(x2lo>>32))<<32
			case wazeroir.ShapeF64x2:
				retHi = math.Float64bits(math.Float64frombits(x1hi) * math.Float64frombits(x2hi))
				retLo = math.Float64bits(math.Float64frombits(x1lo) * math.Float64frombits(x2lo))
			}
			ce.pushValue(retLo)
			ce.pushValue(retHi)
			frame.pc++
		case wazeroir.OperationKindV128Div:
			x2hi, x2lo := ce.popValue(), ce.popValue()
			x1hi, x1lo := ce.popValue(), ce.popValue()
			var retLo, retHi uint64
			if op.B1 == wazeroir.ShapeF64x2 {
				retHi = math.Float64bits(math.Float64frombits(x1hi) / math.Float64frombits(x2hi))
				retLo = math.Float64bits(math.Float64frombits(x1lo) / math.Float64frombits(x2lo))
			} else {
				retHi = divFloat32bits(uint32(x1hi), uint32(x2hi)) | divFloat32bits(uint32(x1hi>>32), uint32(x2hi>>32))<<32
				retLo = divFloat32bits(uint32(x1lo), uint32(x2lo)) | divFloat32bits(uint32(x1lo>>32), uint32(x2lo>>32))<<32
			}
			ce.pushValue(retLo)
			ce.pushValue(retHi)
			frame.pc++
		case wazeroir.OperationKindV128Neg:
			hi, lo := ce.popValue(), ce.popValue()
			switch op.B1 {
			case wazeroir.ShapeI8x16:
				lo = uint64(-byte(lo)) | (uint64(-byte(lo>>8)) << 8) |
					(uint64(-byte(lo>>16)) << 16) | (uint64(-byte(lo>>24)) << 24) |
					(uint64(-byte(lo>>32)) << 32) | (uint64(-byte(lo>>40)) << 40) |
					(uint64(-byte(lo>>48)) << 48) | (uint64(-byte(lo>>56)) << 56)
				hi = uint64(-byte(hi)) | (uint64(-byte(hi>>8)) << 8) |
					(uint64(-byte(hi>>16)) << 16) | (uint64(-byte(hi>>24)) << 24) |
					(uint64(-byte(hi>>32)) << 32) | (uint64(-byte(hi>>40)) << 40) |
					(uint64(-byte(hi>>48)) << 48) | (uint64(-byte(hi>>56)) << 56)
			case wazeroir.ShapeI16x8:
				hi = uint64(-uint16(hi)) | (uint64(-uint16(hi>>16)) << 16) |
					(uint64(-uint16(hi>>32)) << 32) | (uint64(-uint16(hi>>48)) << 48)
				lo = uint64(-uint16(lo)) | (uint64(-uint16(lo>>16)) << 16) |
					(uint64(-uint16(lo>>32)) << 32) | (uint64(-uint16(lo>>48)) << 48)
			case wazeroir.ShapeI32x4:
				hi = uint64(-uint32(hi)) | (uint64(-uint32(hi>>32)) << 32)
				lo = uint64(-uint32(lo)) | (uint64(-uint32(lo>>32)) << 32)
			case wazeroir.ShapeI64x2:
				hi = -hi
				lo = -lo
			case wazeroir.ShapeF32x4:
				hi = uint64(math.Float32bits(-math.Float32frombits(uint32(hi)))) |
					(uint64(math.Float32bits(-math.Float32frombits(uint32(hi>>32)))) << 32)
				lo = uint64(math.Float32bits(-math.Float32frombits(uint32(lo)))) |
					(uint64(math.Float32bits(-math.Float32frombits(uint32(lo>>32)))) << 32)
			case wazeroir.ShapeF64x2:
				hi = math.Float64bits(-math.Float64frombits(hi))
				lo = math.Float64bits(-math.Float64frombits(lo))
			}
			ce.pushValue(lo)
			ce.pushValue(hi)
			frame.pc++
		case wazeroir.OperationKindV128Sqrt:
			hi, lo := ce.popValue(), ce.popValue()
			if op.B1 == wazeroir.ShapeF64x2 {
				hi = math.Float64bits(math.Sqrt(math.Float64frombits(hi)))
				lo = math.Float64bits(math.Sqrt(math.Float64frombits(lo)))
			} else {
				hi = uint64(math.Float32bits(float32(math.Sqrt(float64(math.Float32frombits(uint32(hi))))))) |
					(uint64(math.Float32bits(float32(math.Sqrt(float64(math.Float32frombits(uint32(hi>>32))))))) << 32)
				lo = uint64(math.Float32bits(float32(math.Sqrt(float64(math.Float32frombits(uint32(lo))))))) |
					(uint64(math.Float32bits(float32(math.Sqrt(float64(math.Float32frombits(uint32(lo>>32))))))) << 32)
			}
			ce.pushValue(lo)
			ce.pushValue(hi)
			frame.pc++
		case wazeroir.OperationKindV128Abs:
			hi, lo := ce.popValue(), ce.popValue()
			switch op.B1 {
			case wazeroir.ShapeI8x16:
				lo = uint64(i8Abs(byte(lo))) | (uint64(i8Abs(byte(lo>>8))) << 8) |
					(uint64(i8Abs(byte(lo>>16))) << 16) | (uint64(i8Abs(byte(lo>>24))) << 24) |
					(uint64(i8Abs(byte(lo>>32))) << 32) | (uint64(i8Abs(byte(lo>>40))) << 40) |
					(uint64(i8Abs(byte(lo>>48))) << 48) | (uint64(i8Abs(byte(lo>>56))) << 56)
				hi = uint64(i8Abs(byte(hi))) | (uint64(i8Abs(byte(hi>>8))) << 8) |
					(uint64(i8Abs(byte(hi>>16))) << 16) | (uint64(i8Abs(byte(hi>>24))) << 24) |
					(uint64(i8Abs(byte(hi>>32))) << 32) | (uint64(i8Abs(byte(hi>>40))) << 40) |
					(uint64(i8Abs(byte(hi>>48))) << 48) | (uint64(i8Abs(byte(hi>>56))) << 56)
			case wazeroir.ShapeI16x8:
				hi = uint64(i16Abs(uint16(hi))) | (uint64(i16Abs(uint16(hi>>16))) << 16) |
					(uint64(i16Abs(uint16(hi>>32))) << 32) | (uint64(i16Abs(uint16(hi>>48))) << 48)
				lo = uint64(i16Abs(uint16(lo))) | (uint64(i16Abs(uint16(lo>>16))) << 16) |
					(uint64(i16Abs(uint16(lo>>32))) << 32) | (uint64(i16Abs(uint16(lo>>48))) << 48)
			case wazeroir.ShapeI32x4:
				hi = uint64(i32Abs(uint32(hi))) | (uint64(i32Abs(uint32(hi>>32))) << 32)
				lo = uint64(i32Abs(uint32(lo))) | (uint64(i32Abs(uint32(lo>>32))) << 32)
			case wazeroir.ShapeI64x2:
				if int64(hi) < 0 {
					hi = -hi
				}
				if int64(lo) < 0 {
					lo = -lo
				}
			case wazeroir.ShapeF32x4:
				hi = hi &^ (1<<31 | 1<<63)
				lo = lo &^ (1<<31 | 1<<63)
			case wazeroir.ShapeF64x2:
				hi = hi &^ (1 << 63)
				lo = lo &^ (1 << 63)
			}
			ce.pushValue(lo)
			ce.pushValue(hi)
			frame.pc++
		case wazeroir.OperationKindV128Popcnt:
			hi, lo := ce.popValue(), ce.popValue()
			var retLo, retHi uint64
			for i := 0; i < 16; i++ {
				var v byte
				if i < 8 {
					v = byte(lo >> (i * 8))
				} else {
					v = byte(hi >> ((i - 8) * 8))
				}

				var cnt uint64
				for i := 0; i < 8; i++ {
					if (v>>i)&0b1 != 0 {
						cnt++
					}
				}

				if i < 8 {
					retLo |= cnt << (i * 8)
				} else {
					retHi |= cnt << ((i - 8) * 8)
				}
			}
			ce.pushValue(retLo)
			ce.pushValue(retHi)
			frame.pc++
		case wazeroir.OperationKindV128Min:
			x2hi, x2lo := ce.popValue(), ce.popValue()
			x1hi, x1lo := ce.popValue(), ce.popValue()
			var retLo, retHi uint64
			switch op.B1 {
			case wazeroir.ShapeI8x16:
				if op.B3 { // signed
					retLo = uint64(i8MinS(uint8(x1lo>>8), uint8(x2lo>>8)))<<8 | uint64(i8MinS(uint8(x1lo), uint8(x2lo))) |
						uint64(i8MinS(uint8(x1lo>>24), uint8(x2lo>>24)))<<24 | uint64(i8MinS(uint8(x1lo>>16), uint8(x2lo>>16)))<<16 |
						uint64(i8MinS(uint8(x1lo>>40), uint8(x2lo>>40)))<<40 | uint64(i8MinS(uint8(x1lo>>32), uint8(x2lo>>32)))<<32 |
						uint64(i8MinS(uint8(x1lo>>56), uint8(x2lo>>56)))<<56 | uint64(i8MinS(uint8(x1lo>>48), uint8(x2lo>>48)))<<48
					retHi = uint64(i8MinS(uint8(x1hi>>8), uint8(x2hi>>8)))<<8 | uint64(i8MinS(uint8(x1hi), uint8(x2hi))) |
						uint64(i8MinS(uint8(x1hi>>24), uint8(x2hi>>24)))<<24 | uint64(i8MinS(uint8(x1hi>>16), uint8(x2hi>>16)))<<16 |
						uint64(i8MinS(uint8(x1hi>>40), uint8(x2hi>>40)))<<40 | uint64(i8MinS(uint8(x1hi>>32), uint8(x2hi>>32)))<<32 |
						uint64(i8MinS(uint8(x1hi>>56), uint8(x2hi>>56)))<<56 | uint64(i8MinS(uint8(x1hi>>48), uint8(x2hi>>48)))<<48
				} else {
					retLo = uint64(i8MinU(uint8(x1lo>>8), uint8(x2lo>>8)))<<8 | uint64(i8MinU(uint8(x1lo), uint8(x2lo))) |
						uint64(i8MinU(uint8(x1lo>>24), uint8(x2lo>>24)))<<24 | uint64(i8MinU(uint8(x1lo>>16), uint8(x2lo>>16)))<<16 |
						uint64(i8MinU(uint8(x1lo>>40), uint8(x2lo>>40)))<<40 | uint64(i8MinU(uint8(x1lo>>32), uint8(x2lo>>32)))<<32 |
						uint64(i8MinU(uint8(x1lo>>56), uint8(x2lo>>56)))<<56 | uint64(i8MinU(uint8(x1lo>>48), uint8(x2lo>>48)))<<48
					retHi = uint64(i8MinU(uint8(x1hi>>8), uint8(x2hi>>8)))<<8 | uint64(i8MinU(uint8(x1hi), uint8(x2hi))) |
						uint64(i8MinU(uint8(x1hi>>24), uint8(x2hi>>24)))<<24 | uint64(i8MinU(uint8(x1hi>>16), uint8(x2hi>>16)))<<16 |
						uint64(i8MinU(uint8(x1hi>>40), uint8(x2hi>>40)))<<40 | uint64(i8MinU(uint8(x1hi>>32), uint8(x2hi>>32)))<<32 |
						uint64(i8MinU(uint8(x1hi>>56), uint8(x2hi>>56)))<<56 | uint64(i8MinU(uint8(x1hi>>48), uint8(x2hi>>48)))<<48
				}
			case wazeroir.ShapeI16x8:
				if op.B3 { // signed
					retLo = uint64(i16MinS(uint16(x1lo), uint16(x2lo))) |
						uint64(i16MinS(uint16(x1lo>>16), uint16(x2lo>>16)))<<16 |
						uint64(i16MinS(uint16(x1lo>>32), uint16(x2lo>>32)))<<32 |
						uint64(i16MinS(uint16(x1lo>>48), uint16(x2lo>>48)))<<48
					retHi = uint64(i16MinS(uint16(x1hi), uint16(x2hi))) |
						uint64(i16MinS(uint16(x1hi>>16), uint16(x2hi>>16)))<<16 |
						uint64(i16MinS(uint16(x1hi>>32), uint16(x2hi>>32)))<<32 |
						uint64(i16MinS(uint16(x1hi>>48), uint16(x2hi>>48)))<<48
				} else {
					retLo = uint64(i16MinU(uint16(x1lo), uint16(x2lo))) |
						uint64(i16MinU(uint16(x1lo>>16), uint16(x2lo>>16)))<<16 |
						uint64(i16MinU(uint16(x1lo>>32), uint16(x2lo>>32)))<<32 |
						uint64(i16MinU(uint16(x1lo>>48), uint16(x2lo>>48)))<<48
					retHi = uint64(i16MinU(uint16(x1hi), uint16(x2hi))) |
						uint64(i16MinU(uint16(x1hi>>16), uint16(x2hi>>16)))<<16 |
						uint64(i16MinU(uint16(x1hi>>32), uint16(x2hi>>32)))<<32 |
						uint64(i16MinU(uint16(x1hi>>48), uint16(x2hi>>48)))<<48
				}
			case wazeroir.ShapeI32x4:
				if op.B3 { // signed
					retLo = uint64(i32MinS(uint32(x1lo), uint32(x2lo))) |
						uint64(i32MinS(uint32(x1lo>>32), uint32(x2lo>>32)))<<32
					retHi = uint64(i32MinS(uint32(x1hi), uint32(x2hi))) |
						uint64(i32MinS(uint32(x1hi>>32), uint32(x2hi>>32)))<<32
				} else {
					retLo = uint64(i32MinU(uint32(x1lo), uint32(x2lo))) |
						uint64(i32MinU(uint32(x1lo>>32), uint32(x2lo>>32)))<<32
					retHi = uint64(i32MinU(uint32(x1hi), uint32(x2hi))) |
						uint64(i32MinU(uint32(x1hi>>32), uint32(x2hi>>32)))<<32
				}
			case wazeroir.ShapeF32x4:
				retHi = WasmCompatMin32bits(uint32(x1hi), uint32(x2hi)) |
					WasmCompatMin32bits(uint32(x1hi>>32), uint32(x2hi>>32))<<32
				retLo = WasmCompatMin32bits(uint32(x1lo), uint32(x2lo)) |
					WasmCompatMin32bits(uint32(x1lo>>32), uint32(x2lo>>32))<<32
			case wazeroir.ShapeF64x2:
				retHi = math.Float64bits(moremath.WasmCompatMin64(
					math.Float64frombits(x1hi),
					math.Float64frombits(x2hi),
				))
				retLo = math.Float64bits(moremath.WasmCompatMin64(
					math.Float64frombits(x1lo),
					math.Float64frombits(x2lo),
				))
			}
			ce.pushValue(retLo)
			ce.pushValue(retHi)
			frame.pc++
		case wazeroir.OperationKindV128Max:
			x2hi, x2lo := ce.popValue(), ce.popValue()
			x1hi, x1lo := ce.popValue(), ce.popValue()
			var retLo, retHi uint64
			switch op.B1 {
			case wazeroir.ShapeI8x16:
				if op.B3 { // signed
					retLo = uint64(i8MaxS(uint8(x1lo>>8), uint8(x2lo>>8)))<<8 | uint64(i8MaxS(uint8(x1lo), uint8(x2lo))) |
						uint64(i8MaxS(uint8(x1lo>>24), uint8(x2lo>>24)))<<24 | uint64(i8MaxS(uint8(x1lo>>16), uint8(x2lo>>16)))<<16 |
						uint64(i8MaxS(uint8(x1lo>>40), uint8(x2lo>>40)))<<40 | uint64(i8MaxS(uint8(x1lo>>32), uint8(x2lo>>32)))<<32 |
						uint64(i8MaxS(uint8(x1lo>>56), uint8(x2lo>>56)))<<56 | uint64(i8MaxS(uint8(x1lo>>48), uint8(x2lo>>48)))<<48
					retHi = uint64(i8MaxS(uint8(x1hi>>8), uint8(x2hi>>8)))<<8 | uint64(i8MaxS(uint8(x1hi), uint8(x2hi))) |
						uint64(i8MaxS(uint8(x1hi>>24), uint8(x2hi>>24)))<<24 | uint64(i8MaxS(uint8(x1hi>>16), uint8(x2hi>>16)))<<16 |
						uint64(i8MaxS(uint8(x1hi>>40), uint8(x2hi>>40)))<<40 | uint64(i8MaxS(uint8(x1hi>>32), uint8(x2hi>>32)))<<32 |
						uint64(i8MaxS(uint8(x1hi>>56), uint8(x2hi>>56)))<<56 | uint64(i8MaxS(uint8(x1hi>>48), uint8(x2hi>>48)))<<48
				} else {
					retLo = uint64(i8MaxU(uint8(x1lo>>8), uint8(x2lo>>8)))<<8 | uint64(i8MaxU(uint8(x1lo), uint8(x2lo))) |
						uint64(i8MaxU(uint8(x1lo>>24), uint8(x2lo>>24)))<<24 | uint64(i8MaxU(uint8(x1lo>>16), uint8(x2lo>>16)))<<16 |
						uint64(i8MaxU(uint8(x1lo>>40), uint8(x2lo>>40)))<<40 | uint64(i8MaxU(uint8(x1lo>>32), uint8(x2lo>>32)))<<32 |
						uint64(i8MaxU(uint8(x1lo>>56), uint8(x2lo>>56)))<<56 | uint64(i8MaxU(uint8(x1lo>>48), uint8(x2lo>>48)))<<48
					retHi = uint64(i8MaxU(uint8(x1hi>>8), uint8(x2hi>>8)))<<8 | uint64(i8MaxU(uint8(x1hi), uint8(x2hi))) |
						uint64(i8MaxU(uint8(x1hi>>24), uint8(x2hi>>24)))<<24 | uint64(i8MaxU(uint8(x1hi>>16), uint8(x2hi>>16)))<<16 |
						uint64(i8MaxU(uint8(x1hi>>40), uint8(x2hi>>40)))<<40 | uint64(i8MaxU(uint8(x1hi>>32), uint8(x2hi>>32)))<<32 |
						uint64(i8MaxU(uint8(x1hi>>56), uint8(x2hi>>56)))<<56 | uint64(i8MaxU(uint8(x1hi>>48), uint8(x2hi>>48)))<<48
				}
			case wazeroir.ShapeI16x8:
				if op.B3 { // signed
					retLo = uint64(i16MaxS(uint16(x1lo), uint16(x2lo))) |
						uint64(i16MaxS(uint16(x1lo>>16), uint16(x2lo>>16)))<<16 |
						uint64(i16MaxS(uint16(x1lo>>32), uint16(x2lo>>32)))<<32 |
						uint64(i16MaxS(uint16(x1lo>>48), uint16(x2lo>>48)))<<48
					retHi = uint64(i16MaxS(uint16(x1hi), uint16(x2hi))) |
						uint64(i16MaxS(uint16(x1hi>>16), uint16(x2hi>>16)))<<16 |
						uint64(i16MaxS(uint16(x1hi>>32), uint16(x2hi>>32)))<<32 |
						uint64(i16MaxS(uint16(x1hi>>48), uint16(x2hi>>48)))<<48
				} else {
					retLo = uint64(i16MaxU(uint16(x1lo), uint16(x2lo))) |
						uint64(i16MaxU(uint16(x1lo>>16), uint16(x2lo>>16)))<<16 |
						uint64(i16MaxU(uint16(x1lo>>32), uint16(x2lo>>32)))<<32 |
						uint64(i16MaxU(uint16(x1lo>>48), uint16(x2lo>>48)))<<48
					retHi = uint64(i16MaxU(uint16(x1hi), uint16(x2hi))) |
						uint64(i16MaxU(uint16(x1hi>>16), uint16(x2hi>>16)))<<16 |
						uint64(i16MaxU(uint16(x1hi>>32), uint16(x2hi>>32)))<<32 |
						uint64(i16MaxU(uint16(x1hi>>48), uint16(x2hi>>48)))<<48
				}
			case wazeroir.ShapeI32x4:
				if op.B3 { // signed
					retLo = uint64(i32MaxS(uint32(x1lo), uint32(x2lo))) |
						uint64(i32MaxS(uint32(x1lo>>32), uint32(x2lo>>32)))<<32
					retHi = uint64(i32MaxS(uint32(x1hi), uint32(x2hi))) |
						uint64(i32MaxS(uint32(x1hi>>32), uint32(x2hi>>32)))<<32
				} else {
					retLo = uint64(i32MaxU(uint32(x1lo), uint32(x2lo))) |
						uint64(i32MaxU(uint32(x1lo>>32), uint32(x2lo>>32)))<<32
					retHi = uint64(i32MaxU(uint32(x1hi), uint32(x2hi))) |
						uint64(i32MaxU(uint32(x1hi>>32), uint32(x2hi>>32)))<<32
				}
			case wazeroir.ShapeF32x4:
				retHi = WasmCompatMax32bits(uint32(x1hi), uint32(x2hi)) |
					WasmCompatMax32bits(uint32(x1hi>>32), uint32(x2hi>>32))<<32
				retLo = WasmCompatMax32bits(uint32(x1lo), uint32(x2lo)) |
					WasmCompatMax32bits(uint32(x1lo>>32), uint32(x2lo>>32))<<32
			case wazeroir.ShapeF64x2:
				retHi = math.Float64bits(moremath.WasmCompatMax64(
					math.Float64frombits(x1hi),
					math.Float64frombits(x2hi),
				))
				retLo = math.Float64bits(moremath.WasmCompatMax64(
					math.Float64frombits(x1lo),
					math.Float64frombits(x2lo),
				))
			}
			ce.pushValue(retLo)
			ce.pushValue(retHi)
			frame.pc++
		case wazeroir.OperationKindV128AvgrU:
			x2hi, x2lo := ce.popValue(), ce.popValue()
			x1hi, x1lo := ce.popValue(), ce.popValue()
			var retLo, retHi uint64
			switch op.B1 {
			case wazeroir.ShapeI8x16:
				retLo = uint64(i8RoundingAverage(uint8(x1lo>>8), uint8(x2lo>>8)))<<8 | uint64(i8RoundingAverage(uint8(x1lo), uint8(x2lo))) |
					uint64(i8RoundingAverage(uint8(x1lo>>24), uint8(x2lo>>24)))<<24 | uint64(i8RoundingAverage(uint8(x1lo>>16), uint8(x2lo>>16)))<<16 |
					uint64(i8RoundingAverage(uint8(x1lo>>40), uint8(x2lo>>40)))<<40 | uint64(i8RoundingAverage(uint8(x1lo>>32), uint8(x2lo>>32)))<<32 |
					uint64(i8RoundingAverage(uint8(x1lo>>56), uint8(x2lo>>56)))<<56 | uint64(i8RoundingAverage(uint8(x1lo>>48), uint8(x2lo>>48)))<<48
				retHi = uint64(i8RoundingAverage(uint8(x1hi>>8), uint8(x2hi>>8)))<<8 | uint64(i8RoundingAverage(uint8(x1hi), uint8(x2hi))) |
					uint64(i8RoundingAverage(uint8(x1hi>>24), uint8(x2hi>>24)))<<24 | uint64(i8RoundingAverage(uint8(x1hi>>16), uint8(x2hi>>16)))<<16 |
					uint64(i8RoundingAverage(uint8(x1hi>>40), uint8(x2hi>>40)))<<40 | uint64(i8RoundingAverage(uint8(x1hi>>32), uint8(x2hi>>32)))<<32 |
					uint64(i8RoundingAverage(uint8(x1hi>>56), uint8(x2hi>>56)))<<56 | uint64(i8RoundingAverage(uint8(x1hi>>48), uint8(x2hi>>48)))<<48
			case wazeroir.ShapeI16x8:
				retLo = uint64(i16RoundingAverage(uint16(x1lo), uint16(x2lo))) |
					uint64(i16RoundingAverage(uint16(x1lo>>16), uint16(x2lo>>16)))<<16 |
					uint64(i16RoundingAverage(uint16(x1lo>>32), uint16(x2lo>>32)))<<32 |
					uint64(i16RoundingAverage(uint16(x1lo>>48), uint16(x2lo>>48)))<<48
				retHi = uint64(i16RoundingAverage(uint16(x1hi), uint16(x2hi))) |
					uint64(i16RoundingAverage(uint16(x1hi>>16), uint16(x2hi>>16)))<<16 |
					uint64(i16RoundingAverage(uint16(x1hi>>32), uint16(x2hi>>32)))<<32 |
					uint64(i16RoundingAverage(uint16(x1hi>>48), uint16(x2hi>>48)))<<48
			}
			ce.pushValue(retLo)
			ce.pushValue(retHi)
			frame.pc++
		case wazeroir.OperationKindV128Pmin:
			x2hi, x2lo := ce.popValue(), ce.popValue()
			x1hi, x1lo := ce.popValue(), ce.popValue()
			var retLo, retHi uint64
			if op.B1 == wazeroir.ShapeF32x4 {
				if flt32(math.Float32frombits(uint32(x2lo)), math.Float32frombits(uint32(x1lo))) {
					retLo = x2lo & 0x00000000_ffffffff
				} else {
					retLo = x1lo & 0x00000000_ffffffff
				}
				if flt32(math.Float32frombits(uint32(x2lo>>32)), math.Float32frombits(uint32(x1lo>>32))) {
					retLo |= x2lo & 0xffffffff_00000000
				} else {
					retLo |= x1lo & 0xffffffff_00000000
				}
				if flt32(math.Float32frombits(uint32(x2hi)), math.Float32frombits(uint32(x1hi))) {
					retHi = x2hi & 0x00000000_ffffffff
				} else {
					retHi = x1hi & 0x00000000_ffffffff
				}
				if flt32(math.Float32frombits(uint32(x2hi>>32)), math.Float32frombits(uint32(x1hi>>32))) {
					retHi |= x2hi & 0xffffffff_00000000
				} else {
					retHi |= x1hi & 0xffffffff_00000000
				}
			} else {
				if flt64(math.Float64frombits(x2lo), math.Float64frombits(x1lo)) {
					retLo = x2lo
				} else {
					retLo = x1lo
				}
				if flt64(math.Float64frombits(x2hi), math.Float64frombits(x1hi)) {
					retHi = x2hi
				} else {
					retHi = x1hi
				}
			}
			ce.pushValue(retLo)
			ce.pushValue(retHi)
			frame.pc++
		case wazeroir.OperationKindV128Pmax:
			x2hi, x2lo := ce.popValue(), ce.popValue()
			x1hi, x1lo := ce.popValue(), ce.popValue()
			var retLo, retHi uint64
			if op.B1 == wazeroir.ShapeF32x4 {
				if flt32(math.Float32frombits(uint32(x1lo)), math.Float32frombits(uint32(x2lo))) {
					retLo = x2lo & 0x00000000_ffffffff
				} else {
					retLo = x1lo & 0x00000000_ffffffff
				}
				if flt32(math.Float32frombits(uint32(x1lo>>32)), math.Float32frombits(uint32(x2lo>>32))) {
					retLo |= x2lo & 0xffffffff_00000000
				} else {
					retLo |= x1lo & 0xffffffff_00000000
				}
				if flt32(math.Float32frombits(uint32(x1hi)), math.Float32frombits(uint32(x2hi))) {
					retHi = x2hi & 0x00000000_ffffffff
				} else {
					retHi = x1hi & 0x00000000_ffffffff
				}
				if flt32(math.Float32frombits(uint32(x1hi>>32)), math.Float32frombits(uint32(x2hi>>32))) {
					retHi |= x2hi & 0xffffffff_00000000
				} else {
					retHi |= x1hi & 0xffffffff_00000000
				}
			} else {
				if flt64(math.Float64frombits(x1lo), math.Float64frombits(x2lo)) {
					retLo = x2lo
				} else {
					retLo = x1lo
				}
				if flt64(math.Float64frombits(x1hi), math.Float64frombits(x2hi)) {
					retHi = x2hi
				} else {
					retHi = x1hi
				}
			}
			ce.pushValue(retLo)
			ce.pushValue(retHi)
			frame.pc++
		case wazeroir.OperationKindV128Ceil:
			hi, lo := ce.popValue(), ce.popValue()
			if op.B1 == wazeroir.ShapeF32x4 {
				lo = uint64(math.Float32bits(moremath.WasmCompatCeilF32(math.Float32frombits(uint32(lo))))) |
					(uint64(math.Float32bits(moremath.WasmCompatCeilF32(math.Float32frombits(uint32(lo>>32))))) << 32)
				hi = uint64(math.Float32bits(moremath.WasmCompatCeilF32(math.Float32frombits(uint32(hi))))) |
					(uint64(math.Float32bits(moremath.WasmCompatCeilF32(math.Float32frombits(uint32(hi>>32))))) << 32)
			} else {
				lo = math.Float64bits(moremath.WasmCompatCeilF64(math.Float64frombits(lo)))
				hi = math.Float64bits(moremath.WasmCompatCeilF64(math.Float64frombits(hi)))
			}
			ce.pushValue(lo)
			ce.pushValue(hi)
			frame.pc++
		case wazeroir.OperationKindV128Floor:
			hi, lo := ce.popValue(), ce.popValue()
			if op.B1 == wazeroir.ShapeF32x4 {
				lo = uint64(math.Float32bits(moremath.WasmCompatFloorF32(math.Float32frombits(uint32(lo))))) |
					(uint64(math.Float32bits(moremath.WasmCompatFloorF32(math.Float32frombits(uint32(lo>>32))))) << 32)
				hi = uint64(math.Float32bits(moremath.WasmCompatFloorF32(math.Float32frombits(uint32(hi))))) |
					(uint64(math.Float32bits(moremath.WasmCompatFloorF32(math.Float32frombits(uint32(hi>>32))))) << 32)
			} else {
				lo = math.Float64bits(moremath.WasmCompatFloorF64(math.Float64frombits(lo)))
				hi = math.Float64bits(moremath.WasmCompatFloorF64(math.Float64frombits(hi)))
			}
			ce.pushValue(lo)
			ce.pushValue(hi)
			frame.pc++
		case wazeroir.OperationKindV128Trunc:
			hi, lo := ce.popValue(), ce.popValue()
			if op.B1 == wazeroir.ShapeF32x4 {
				lo = uint64(math.Float32bits(moremath.WasmCompatTruncF32(math.Float32frombits(uint32(lo))))) |
					(uint64(math.Float32bits(moremath.WasmCompatTruncF32(math.Float32frombits(uint32(lo>>32))))) << 32)
				hi = uint64(math.Float32bits(moremath.WasmCompatTruncF32(math.Float32frombits(uint32(hi))))) |
					(uint64(math.Float32bits(moremath.WasmCompatTruncF32(math.Float32frombits(uint32(hi>>32))))) << 32)
			} else {
				lo = math.Float64bits(moremath.WasmCompatTruncF64(math.Float64frombits(lo)))
				hi = math.Float64bits(moremath.WasmCompatTruncF64(math.Float64frombits(hi)))
			}
			ce.pushValue(lo)
			ce.pushValue(hi)
			frame.pc++
		case wazeroir.OperationKindV128Nearest:
			hi, lo := ce.popValue(), ce.popValue()
			if op.B1 == wazeroir.ShapeF32x4 {
				lo = uint64(math.Float32bits(moremath.WasmCompatNearestF32(math.Float32frombits(uint32(lo))))) |
					(uint64(math.Float32bits(moremath.WasmCompatNearestF32(math.Float32frombits(uint32(lo>>32))))) << 32)
				hi = uint64(math.Float32bits(moremath.WasmCompatNearestF32(math.Float32frombits(uint32(hi))))) |
					(uint64(math.Float32bits(moremath.WasmCompatNearestF32(math.Float32frombits(uint32(hi>>32))))) << 32)
			} else {
				lo = math.Float64bits(moremath.WasmCompatNearestF64(math.Float64frombits(lo)))
				hi = math.Float64bits(moremath.WasmCompatNearestF64(math.Float64frombits(hi)))
			}
			ce.pushValue(lo)
			ce.pushValue(hi)
			frame.pc++
		case wazeroir.OperationKindV128Extend:
			hi, lo := ce.popValue(), ce.popValue()
			var origin uint64
			if op.B3 { // use lower 64 bits
				origin = lo
			} else {
				origin = hi
			}

			signed := op.B2 == 1

			var retHi, retLo uint64
			switch op.B1 {
			case wazeroir.ShapeI8x16:
				for i := 0; i < 8; i++ {
					v8 := byte(origin >> (i * 8))

					var v16 uint16
					if signed {
						v16 = uint16(int8(v8))
					} else {
						v16 = uint16(v8)
					}

					if i < 4 {
						retLo |= uint64(v16) << (i * 16)
					} else {
						retHi |= uint64(v16) << ((i - 4) * 16)
					}
				}
			case wazeroir.ShapeI16x8:
				for i := 0; i < 4; i++ {
					v16 := uint16(origin >> (i * 16))

					var v32 uint32
					if signed {
						v32 = uint32(int16(v16))
					} else {
						v32 = uint32(v16)
					}

					if i < 2 {
						retLo |= uint64(v32) << (i * 32)
					} else {
						retHi |= uint64(v32) << ((i - 2) * 32)
					}
				}
			case wazeroir.ShapeI32x4:
				v32Lo := uint32(origin)
				v32Hi := uint32(origin >> 32)
				if signed {
					retLo = uint64(int32(v32Lo))
					retHi = uint64(int32(v32Hi))
				} else {
					retLo = uint64(v32Lo)
					retHi = uint64(v32Hi)
				}
			}
			ce.pushValue(retLo)
			ce.pushValue(retHi)
			frame.pc++
		case wazeroir.OperationKindV128ExtMul:
			x2Hi, x2Lo := ce.popValue(), ce.popValue()
			x1Hi, x1Lo := ce.popValue(), ce.popValue()
			var x1, x2 uint64
			if op.B3 { // use lower 64 bits
				x1, x2 = x1Lo, x2Lo
			} else {
				x1, x2 = x1Hi, x2Hi
			}

			signed := op.B2 == 1

			var retLo, retHi uint64
			switch op.B1 {
			case wazeroir.ShapeI8x16:
				for i := 0; i < 8; i++ {
					v1, v2 := byte(x1>>(i*8)), byte(x2>>(i*8))

					var v16 uint16
					if signed {
						v16 = uint16(int16(int8(v1)) * int16(int8(v2)))
					} else {
						v16 = uint16(v1) * uint16(v2)
					}

					if i < 4 {
						retLo |= uint64(v16) << (i * 16)
					} else {
						retHi |= uint64(v16) << ((i - 4) * 16)
					}
				}
			case wazeroir.ShapeI16x8:
				for i := 0; i < 4; i++ {
					v1, v2 := uint16(x1>>(i*16)), uint16(x2>>(i*16))

					var v32 uint32
					if signed {
						v32 = uint32(int32(int16(v1)) * int32(int16(v2)))
					} else {
						v32 = uint32(v1) * uint32(v2)
					}

					if i < 2 {
						retLo |= uint64(v32) << (i * 32)
					} else {
						retHi |= uint64(v32) << ((i - 2) * 32)
					}
				}
			case wazeroir.ShapeI32x4:
				v1Lo, v2Lo := uint32(x1), uint32(x2)
				v1Hi, v2Hi := uint32(x1>>32), uint32(x2>>32)
				if signed {
					retLo = uint64(int64(int32(v1Lo)) * int64(int32(v2Lo)))
					retHi = uint64(int64(int32(v1Hi)) * int64(int32(v2Hi)))
				} else {
					retLo = uint64(v1Lo) * uint64(v2Lo)
					retHi = uint64(v1Hi) * uint64(v2Hi)
				}
			}

			ce.pushValue(retLo)
			ce.pushValue(retHi)
			frame.pc++
		case wazeroir.OperationKindV128Q15mulrSatS:
			x2hi, x2Lo := ce.popValue(), ce.popValue()
			x1hi, x1Lo := ce.popValue(), ce.popValue()
			var retLo, retHi uint64
			for i := 0; i < 8; i++ {
				var v, w int16
				if i < 4 {
					v, w = int16(uint16(x1Lo>>(i*16))), int16(uint16(x2Lo>>(i*16)))
				} else {
					v, w = int16(uint16(x1hi>>((i-4)*16))), int16(uint16(x2hi>>((i-4)*16)))
				}

				var uv uint64
				// https://github.com/WebAssembly/spec/blob/wg-2.0.draft1/proposals/simd/SIMD.md#saturating-integer-q-format-rounding-multiplication
				if calc := ((int32(v) * int32(w)) + 0x4000) >> 15; calc < math.MinInt16 {
					uv = uint64(uint16(0x8000))
				} else if calc > math.MaxInt16 {
					uv = uint64(uint16(0x7fff))
				} else {
					uv = uint64(uint16(int16(calc)))
				}

				if i < 4 {
					retLo |= uv << (i * 16)
				} else {
					retHi |= uv << ((i - 4) * 16)
				}
			}

			ce.pushValue(retLo)
			ce.pushValue(retHi)
			frame.pc++
		case wazeroir.OperationKindV128ExtAddPairwise:
			hi, lo := ce.popValue(), ce.popValue()

			signed := op.B3

			var retLo, retHi uint64
			switch op.B1 {
			case wazeroir.ShapeI8x16:
				for i := 0; i < 8; i++ {
					var v1, v2 byte
					if i < 4 {
						v1, v2 = byte(lo>>((i*2)*8)), byte(lo>>((i*2+1)*8))
					} else {
						v1, v2 = byte(hi>>(((i-4)*2)*8)), byte(hi>>(((i-4)*2+1)*8))
					}

					var v16 uint16
					if signed {
						v16 = uint16(int16(int8(v1)) + int16(int8(v2)))
					} else {
						v16 = uint16(v1) + uint16(v2)
					}

					if i < 4 {
						retLo |= uint64(v16) << (i * 16)
					} else {
						retHi |= uint64(v16) << ((i - 4) * 16)
					}
				}
			case wazeroir.ShapeI16x8:
				for i := 0; i < 4; i++ {
					var v1, v2 uint16
					if i < 2 {
						v1, v2 = uint16(lo>>((i*2)*16)), uint16(lo>>((i*2+1)*16))
					} else {
						v1, v2 = uint16(hi>>(((i-2)*2)*16)), uint16(hi>>(((i-2)*2+1)*16))
					}

					var v32 uint32
					if signed {
						v32 = uint32(int32(int16(v1)) + int32(int16(v2)))
					} else {
						v32 = uint32(v1) + uint32(v2)
					}

					if i < 2 {
						retLo |= uint64(v32) << (i * 32)
					} else {
						retHi |= uint64(v32) << ((i - 2) * 32)
					}
				}
			}
			ce.pushValue(retLo)
			ce.pushValue(retHi)
			frame.pc++
		case wazeroir.OperationKindV128FloatPromote:
			_, toPromote := ce.popValue(), ce.popValue()
			ce.pushValue(math.Float64bits(float64(math.Float32frombits(uint32(toPromote)))))
			ce.pushValue(math.Float64bits(float64(math.Float32frombits(uint32(toPromote >> 32)))))
			frame.pc++
		case wazeroir.OperationKindV128FloatDemote:
			hi, lo := ce.popValue(), ce.popValue()
			ce.pushValue(
				uint64(math.Float32bits(float32(math.Float64frombits(lo)))) |
					(uint64(math.Float32bits(float32(math.Float64frombits(hi)))) << 32),
			)
			ce.pushValue(0)
			frame.pc++
		case wazeroir.OperationKindV128FConvertFromI:
			hi, lo := ce.popValue(), ce.popValue()
			v1, v2, v3, v4 := uint32(lo), uint32(lo>>32), uint32(hi), uint32(hi>>32)
			signed := op.B3

			var retLo, retHi uint64
			switch op.B1 { // Destination shape.
			case wazeroir.ShapeF32x4: // f32x4 from signed/unsigned i32x4
				if signed {
					retLo = uint64(math.Float32bits(float32(int32(v1)))) |
						(uint64(math.Float32bits(float32(int32(v2)))) << 32)
					retHi = uint64(math.Float32bits(float32(int32(v3)))) |
						(uint64(math.Float32bits(float32(int32(v4)))) << 32)
				} else {
					retLo = uint64(math.Float32bits(float32(v1))) |
						(uint64(math.Float32bits(float32(v2))) << 32)
					retHi = uint64(math.Float32bits(float32(v3))) |
						(uint64(math.Float32bits(float32(v4))) << 32)
				}
			case wazeroir.ShapeF64x2: // f64x2 from signed/unsigned i32x4
				if signed {
					retLo, retHi = math.Float64bits(float64(int32(v1))), math.Float64bits(float64(int32(v2)))
				} else {
					retLo, retHi = math.Float64bits(float64(v1)), math.Float64bits(float64(v2))
				}
			}

			ce.pushValue(retLo)
			ce.pushValue(retHi)
			frame.pc++
		case wazeroir.OperationKindV128Narrow:
			x2Hi, x2Lo := ce.popValue(), ce.popValue()
			x1Hi, x1Lo := ce.popValue(), ce.popValue()
			signed := op.B3

			var retLo, retHi uint64
			switch op.B1 {
			case wazeroir.ShapeI16x8: // signed/unsigned i16x8 to i8x16
				for i := 0; i < 8; i++ {
					var v16 uint16
					if i < 4 {
						v16 = uint16(x1Lo >> (i * 16))
					} else {
						v16 = uint16(x1Hi >> ((i - 4) * 16))
					}

					var v byte
					if signed {
						if s := int16(v16); s > math.MaxInt8 {
							v = math.MaxInt8
						} else if s < math.MinInt8 {
							s = math.MinInt8
							v = byte(s)
						} else {
							v = byte(v16)
						}
					} else {
						if s := int16(v16); s > math.MaxUint8 {
							v = math.MaxUint8
						} else if s < 0 {
							v = 0
						} else {
							v = byte(v16)
						}
					}
					retLo |= uint64(v) << (i * 8)
				}
				for i := 0; i < 8; i++ {
					var v16 uint16
					if i < 4 {
						v16 = uint16(x2Lo >> (i * 16))
					} else {
						v16 = uint16(x2Hi >> ((i - 4) * 16))
					}

					var v byte
					if signed {
						if s := int16(v16); s > math.MaxInt8 {
							v = math.MaxInt8
						} else if s < math.MinInt8 {
							s = math.MinInt8
							v = byte(s)
						} else {
							v = byte(v16)
						}
					} else {
						if s := int16(v16); s > math.MaxUint8 {
							v = math.MaxUint8
						} else if s < 0 {
							v = 0
						} else {
							v = byte(v16)
						}
					}
					retHi |= uint64(v) << (i * 8)
				}
			case wazeroir.ShapeI32x4: // signed/unsigned i32x4 to i16x8
				for i := 0; i < 4; i++ {
					var v32 uint32
					if i < 2 {
						v32 = uint32(x1Lo >> (i * 32))
					} else {
						v32 = uint32(x1Hi >> ((i - 2) * 32))
					}

					var v uint16
					if signed {
						if s := int32(v32); s > math.MaxInt16 {
							v = math.MaxInt16
						} else if s < math.MinInt16 {
							s = math.MinInt16
							v = uint16(s)
						} else {
							v = uint16(v32)
						}
					} else {
						if s := int32(v32); s > math.MaxUint16 {
							v = math.MaxUint16
						} else if s < 0 {
							v = 0
						} else {
							v = uint16(v32)
						}
					}
					retLo |= uint64(v) << (i * 16)
				}

				for i := 0; i < 4; i++ {
					var v32 uint32
					if i < 2 {
						v32 = uint32(x2Lo >> (i * 32))
					} else {
						v32 = uint32(x2Hi >> ((i - 2) * 32))
					}

					var v uint16
					if signed {
						if s := int32(v32); s > math.MaxInt16 {
							v = math.MaxInt16
						} else if s < math.MinInt16 {
							s = math.MinInt16
							v = uint16(s)
						} else {
							v = uint16(v32)
						}
					} else {
						if s := int32(v32); s > math.MaxUint16 {
							v = math.MaxUint16
						} else if s < 0 {
							v = 0
						} else {
							v = uint16(v32)
						}
					}
					retHi |= uint64(v) << (i * 16)
				}
			}
			ce.pushValue(retLo)
			ce.pushValue(retHi)
			frame.pc++
		case wazeroir.OperationKindV128Dot:
			x2Hi, x2Lo := ce.popValue(), ce.popValue()
			x1Hi, x1Lo := ce.popValue(), ce.popValue()
			ce.pushValue(
				uint64(uint32(int32(int16(x1Lo>>0))*int32(int16(x2Lo>>0))+int32(int16(x1Lo>>16))*int32(int16(x2Lo>>16)))) |
					(uint64(uint32(int32(int16(x1Lo>>32))*int32(int16(x2Lo>>32))+int32(int16(x1Lo>>48))*int32(int16(x2Lo>>48)))) << 32),
			)
			ce.pushValue(
				uint64(uint32(int32(int16(x1Hi>>0))*int32(int16(x2Hi>>0))+int32(int16(x1Hi>>16))*int32(int16(x2Hi>>16)))) |
					(uint64(uint32(int32(int16(x1Hi>>32))*int32(int16(x2Hi>>32))+int32(int16(x1Hi>>48))*int32(int16(x2Hi>>48)))) << 32),
			)
			frame.pc++
		case wazeroir.OperationKindV128ITruncSatFromF:
			hi, lo := ce.popValue(), ce.popValue()
			signed := op.B3
			var retLo, retHi uint64

			switch op.B1 {
			case wazeroir.ShapeF32x4: // f32x4 to i32x4
				for i, f64 := range [4]float64{
					math.Trunc(float64(math.Float32frombits(uint32(lo)))),
					math.Trunc(float64(math.Float32frombits(uint32(lo >> 32)))),
					math.Trunc(float64(math.Float32frombits(uint32(hi)))),
					math.Trunc(float64(math.Float32frombits(uint32(hi >> 32)))),
				} {

					var v uint32
					if math.IsNaN(f64) {
						v = 0
					} else if signed {
						if f64 < math.MinInt32 {
							f64 = math.MinInt32
						} else if f64 > math.MaxInt32 {
							f64 = math.MaxInt32
						}
						v = uint32(int32(f64))
					} else {
						if f64 < 0 {
							f64 = 0
						} else if f64 > math.MaxUint32 {
							f64 = math.MaxUint32
						}
						v = uint32(f64)
					}

					if i < 2 {
						retLo |= uint64(v) << (i * 32)
					} else {
						retHi |= uint64(v) << ((i - 2) * 32)
					}
				}

			case wazeroir.ShapeF64x2: // f64x2 to i32x4
				for i, f := range [2]float64{
					math.Trunc(math.Float64frombits(lo)),
					math.Trunc(math.Float64frombits(hi)),
				} {
					var v uint32
					if math.IsNaN(f) {
						v = 0
					} else if signed {
						if f < math.MinInt32 {
							f = math.MinInt32
						} else if f > math.MaxInt32 {
							f = math.MaxInt32
						}
						v = uint32(int32(f))
					} else {
						if f < 0 {
							f = 0
						} else if f > math.MaxUint32 {
							f = math.MaxUint32
						}
						v = uint32(f)
					}

					retLo |= uint64(v) << (i * 32)
				}
			}

			ce.pushValue(retLo)
			ce.pushValue(retHi)
			frame.pc++
		default:
			frame.pc++
		}
	}
	ce.popFrame()
}

func WasmCompatMax32bits(v1, v2 uint32) uint64 {
	return uint64(math.Float32bits(moremath.WasmCompatMax32(
		math.Float32frombits(v1),
		math.Float32frombits(v2),
	)))
}

func WasmCompatMin32bits(v1, v2 uint32) uint64 {
	return uint64(math.Float32bits(moremath.WasmCompatMin32(
		math.Float32frombits(v1),
		math.Float32frombits(v2),
	)))
}

func addFloat32bits(v1, v2 uint32) uint64 {
	return uint64(math.Float32bits(math.Float32frombits(v1) + math.Float32frombits(v2)))
}

func subFloat32bits(v1, v2 uint32) uint64 {
	return uint64(math.Float32bits(math.Float32frombits(v1) - math.Float32frombits(v2)))
}

func mulFloat32bits(v1, v2 uint32) uint64 {
	return uint64(math.Float32bits(math.Float32frombits(v1) * math.Float32frombits(v2)))
}

func divFloat32bits(v1, v2 uint32) uint64 {
	return uint64(math.Float32bits(math.Float32frombits(v1) / math.Float32frombits(v2)))
}

// https://www.w3.org/TR/2022/WD-wasm-core-2-20220419/exec/numerics.html#xref-exec-numerics-op-flt-mathrm-flt-n-z-1-z-2
func flt32(z1, z2 float32) bool {
	if z1 != z1 || z2 != z2 {
		return false
	} else if z1 == z2 {
		return false
	} else if math.IsInf(float64(z1), 1) {
		return false
	} else if math.IsInf(float64(z1), -1) {
		return true
	} else if math.IsInf(float64(z2), 1) {
		return true
	} else if math.IsInf(float64(z2), -1) {
		return false
	}
	return z1 < z2
}

// https://www.w3.org/TR/2022/WD-wasm-core-2-20220419/exec/numerics.html#xref-exec-numerics-op-flt-mathrm-flt-n-z-1-z-2
func flt64(z1, z2 float64) bool {
	if z1 != z1 || z2 != z2 {
		return false
	} else if z1 == z2 {
		return false
	} else if math.IsInf(z1, 1) {
		return false
	} else if math.IsInf(z1, -1) {
		return true
	} else if math.IsInf(z2, 1) {
		return true
	} else if math.IsInf(z2, -1) {
		return false
	}
	return z1 < z2
}

func i8RoundingAverage(v1, v2 byte) byte {
	// https://github.com/WebAssembly/spec/blob/wg-2.0.draft1/proposals/simd/SIMD.md#lane-wise-integer-rounding-average
	return byte((uint16(v1) + uint16(v2) + uint16(1)) / 2)
}

func i16RoundingAverage(v1, v2 uint16) uint16 {
	// https://github.com/WebAssembly/spec/blob/wg-2.0.draft1/proposals/simd/SIMD.md#lane-wise-integer-rounding-average
	return uint16((uint32(v1) + uint32(v2) + 1) / 2)
}

func i8Abs(v byte) byte {
	if i := int8(v); i < 0 {
		return byte(-i)
	} else {
		return byte(i)
	}
}

func i8MaxU(v1, v2 byte) byte {
	if v1 < v2 {
		return v2
	} else {
		return v1
	}
}

func i8MinU(v1, v2 byte) byte {
	if v1 > v2 {
		return v2
	} else {
		return v1
	}
}

func i8MaxS(v1, v2 byte) byte {
	if int8(v1) < int8(v2) {
		return v2
	} else {
		return v1
	}
}

func i8MinS(v1, v2 byte) byte {
	if int8(v1) > int8(v2) {
		return v2
	} else {
		return v1
	}
}

func i16MaxU(v1, v2 uint16) uint16 {
	if v1 < v2 {
		return v2
	} else {
		return v1
	}
}

func i16MinU(v1, v2 uint16) uint16 {
	if v1 > v2 {
		return v2
	} else {
		return v1
	}
}

func i16MaxS(v1, v2 uint16) uint16 {
	if int16(v1) < int16(v2) {
		return v2
	} else {
		return v1
	}
}

func i16MinS(v1, v2 uint16) uint16 {
	if int16(v1) > int16(v2) {
		return v2
	} else {
		return v1
	}
}

func i32MaxU(v1, v2 uint32) uint32 {
	if v1 < v2 {
		return v2
	} else {
		return v1
	}
}

func i32MinU(v1, v2 uint32) uint32 {
	if v1 > v2 {
		return v2
	} else {
		return v1
	}
}

func i32MaxS(v1, v2 uint32) uint32 {
	if int32(v1) < int32(v2) {
		return v2
	} else {
		return v1
	}
}

func i32MinS(v1, v2 uint32) uint32 {
	if int32(v1) > int32(v2) {
		return v2
	} else {
		return v1
	}
}

func i16Abs(v uint16) uint16 {
	if i := int16(v); i < 0 {
		return uint16(-i)
	} else {
		return uint16(i)
	}
}

func i32Abs(v uint32) uint32 {
	if i := int32(v); i < 0 {
		return uint32(-i)
	} else {
		return uint32(i)
	}
}

func (ce *callEngine) callNativeFuncWithListener(ctx context.Context, m *wasm.ModuleInstance, f *function, fnl experimental.FunctionListener) context.Context {
	def, typ := f.definition(), f.funcType

	ce.stackIterator.reset(ce.stack, ce.frames, f)
	fnl.Before(ctx, m, def, ce.peekValues(len(typ.Params)), &ce.stackIterator)
	ce.stackIterator.clear()
	ce.callNativeFunc(ctx, m, f)
	fnl.After(ctx, m, def, ce.peekValues(len(typ.Results)))
	return ctx
}

// popMemoryOffset takes a memory offset off the stack for use in load and store instructions.
// As the top of stack value is 64-bit, this ensures it is in range before returning it.
func (ce *callEngine) popMemoryOffset(op *wazeroir.UnionOperation) uint32 {
	offset := op.U2 + ce.popValue()
	if offset > math.MaxUint32 {
		panic(wasmruntime.ErrRuntimeOutOfBoundsMemoryAccess)
	}
	return uint32(offset)
}

func (ce *callEngine) callGoFuncWithStack(ctx context.Context, m *wasm.ModuleInstance, f *function) {
	typ := f.funcType
	paramLen := typ.ParamNumInUint64
	resultLen := typ.ResultNumInUint64
	stackLen := paramLen

	// In the interpreter engine, ce.stack may only have capacity to store
	// parameters. Grow when there are more results than parameters.
	if growLen := resultLen - paramLen; growLen > 0 {
		for i := 0; i < growLen; i++ {
			ce.stack = append(ce.stack, 0)
		}
		stackLen += growLen
	}

	// Pass the stack elements to the go function.
	stack := ce.stack[len(ce.stack)-stackLen:]
	ce.callGoFunc(ctx, m, f, stack)

	// Shrink the stack when there were more parameters than results.
	if shrinkLen := paramLen - resultLen; shrinkLen > 0 {
		ce.stack = ce.stack[0 : len(ce.stack)-shrinkLen]
	}
}<|MERGE_RESOLUTION|>--- conflicted
+++ resolved
@@ -462,11 +462,7 @@
 }
 
 // LookupFunction implements the same method as documented on wasm.ModuleEngine.
-<<<<<<< HEAD
-func (e *moduleEngine) LookupFunction(t *wasm.TableInstance, typeId *wasm.FunctionTypeID, tableOffset wasm.Index) (f api.Function, err error) {
-=======
 func (e *moduleEngine) LookupFunction(t *wasm.TableInstance, typeId wasm.FunctionTypeID, tableOffset wasm.Index) (*wasm.ModuleInstance, wasm.Index) {
->>>>>>> 7b0be67b
 	if tableOffset >= uint32(len(t.References)) {
 		panic(wasmruntime.ErrRuntimeInvalidTableAccess)
 	}
@@ -476,14 +472,8 @@
 	}
 
 	tf := functionFromUintptr(rawPtr)
-<<<<<<< HEAD
-	if typeId != nil && tf.typeID != *typeId {
-		err = wasmruntime.ErrRuntimeIndirectCallTypeMismatch
-		return
-=======
 	if tf.typeID != typeId {
 		panic(wasmruntime.ErrRuntimeIndirectCallTypeMismatch)
->>>>>>> 7b0be67b
 	}
 	return tf.moduleInstance, tf.parent.index
 }
