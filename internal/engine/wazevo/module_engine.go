package wazevo

import (
	"encoding/binary"
	"unsafe"

	"github.com/tetratelabs/wazero/api"
	"github.com/tetratelabs/wazero/internal/engine/wazevo/wazevoapi"
	"github.com/tetratelabs/wazero/internal/wasm"
)

type (
	// moduleEngine implements wasm.ModuleEngine.
	moduleEngine struct {
		// opaquePtr equals &opaque[0].
		opaquePtr              *byte
		parent                 *compiledModule
		module                 *wasm.ModuleInstance
		opaque                 moduleContextOpaque
		localFunctionInstances []*functionInstance
	}

	functionInstance struct {
		executable             *byte
		moduleContextOpaquePtr *byte
		typeID                 wasm.FunctionTypeID
	}

	// moduleContextOpaque is the opaque byte slice of Module instance specific contents whose size
	// is only Wasm-compile-time known, hence dynamic. Its contents are basically the pointers to the module instance,
	// specific objects as well as functions. This is sometimes called "VMContext" in other Wasm runtimes.
	//
	// Internally, the buffer is structured as follows:
	//
	// 	type moduleContextOpaque struct {
	// 	    moduleInstance                            *wasm.ModuleInstance
	// 	    localMemoryBufferPtr                      *byte                (optional)
	// 	    localMemoryLength                         uint64               (optional)
	// 	    importedMemoryInstance                    *wasm.MemoryInstance (optional)
	// 	    importedMemoryOwnerOpaqueCtx              *byte                (optional)
	// 	    importedFunctions                         [# of importedFunctions]functionInstance
	//      globals                                   []*wasm.GlobalInstance (optional)
	//      typeIDsBegin                              &wasm.ModuleInstance.TypeIDs[0]  (optional)
	//      tables                                    []*wasm.TableInstance  (optional)
	// 	    TODO: add more fields, like tables, etc.
	// 	}
	//
	// See wazevoapi.NewModuleContextOffsetData for the details of the offsets.
	//
	// Note that for host modules, the structure is entirely different. See buildHostModuleOpaque.
	moduleContextOpaque []byte
)

func putLocalMemory(opaque []byte, offset wazevoapi.Offset, mem *wasm.MemoryInstance) {
	b := uint64(uintptr(unsafe.Pointer(&mem.Buffer[0])))
	s := uint64(len(mem.Buffer))
	binary.LittleEndian.PutUint64(opaque[offset:], b)
	binary.LittleEndian.PutUint64(opaque[offset+8:], s)
}

func (m *moduleEngine) setupOpaque() {
	inst := m.module
	offsets := &m.parent.offsets
	opaque := m.opaque

	binary.LittleEndian.PutUint64(opaque[offsets.ModuleInstanceOffset:],
		uint64(uintptr(unsafe.Pointer(m.module))),
	)

	if lm := offsets.LocalMemoryBegin; lm >= 0 {
		putLocalMemory(opaque, lm, inst.MemoryInstance)
	}

	// Note: imported memory is resolved in ResolveImportedFunction.

	// Note: imported functions are resolved in ResolveImportedFunction.

	if globalOffset := offsets.GlobalsBegin; globalOffset >= 0 {
		for _, g := range inst.Globals {
			binary.LittleEndian.PutUint64(opaque[globalOffset:], uint64(uintptr(unsafe.Pointer(g))))
			globalOffset += 8
		}
	}

	if tableOffset := offsets.TablesBegin; tableOffset >= 0 {
		// First we write the first element's address of typeIDs.
		binary.LittleEndian.PutUint64(opaque[offsets.TypeIDs1stElement:], uint64(uintptr(unsafe.Pointer(&inst.TypeIDs[0]))))

		// Then we write the table addresses.
		for _, table := range inst.Tables {
			binary.LittleEndian.PutUint64(opaque[tableOffset:], uint64(uintptr(unsafe.Pointer(table))))
			tableOffset += 8
		}
	}
}

// NewFunction implements wasm.ModuleEngine.
func (m *moduleEngine) NewFunction(index wasm.Index) api.Function {
	localIndex := index
	if importedFnCount := m.module.Source.ImportFunctionCount; index < importedFnCount {
		panic("TODO: directly call a imported function.")
	} else {
		localIndex -= importedFnCount
	}

	src := m.module.Source
	typ := src.TypeSection[src.FunctionSection[localIndex]]
	sizeOfParamResultSlice := len(typ.Results)
	if ps := len(typ.Params); ps > sizeOfParamResultSlice {
		sizeOfParamResultSlice = ps
	}
	p := m.parent
	offset := p.functionOffsets[localIndex]

	ce := &callEngine{
		indexInModule:          index,
		executable:             &p.executable[offset.offset],
		parent:                 m,
		sizeOfParamResultSlice: sizeOfParamResultSlice,
		numberOfResults:        typ.ResultNumInUint64,
	}

	ce.execCtx.memoryGrowTrampolineAddress = &m.parent.builtinFunctions.memoryGrowExecutable[0]
	ce.init()
	return ce
}

// ResolveImportedFunction implements wasm.ModuleEngine.
func (m *moduleEngine) ResolveImportedFunction(index, indexInImportedModule wasm.Index, importedModuleEngine wasm.ModuleEngine) {
	executableOffset, moduleCtxOffset, typeIDOffset := m.parent.offsets.ImportedFunctionOffset(index)
	importedME := importedModuleEngine.(*moduleEngine)

	offset := importedME.parent.functionOffsets[indexInImportedModule]
	typeID := getTypeIDOf(indexInImportedModule, importedME.module)
	// When calling imported function from the machine code, we need to skip the Go preamble.
	executable := &importedME.parent.executable[offset.offset+offset.goPreambleSize]
	// Write functionInstance.
	binary.LittleEndian.PutUint64(m.opaque[executableOffset:], uint64(uintptr(unsafe.Pointer(executable))))
	binary.LittleEndian.PutUint64(m.opaque[moduleCtxOffset:], uint64(uintptr(unsafe.Pointer(importedME.opaquePtr))))
	binary.LittleEndian.PutUint64(m.opaque[typeIDOffset:], uint64(typeID))
}

<<<<<<< HEAD
// LookupFunction implements wasm.ModuleEngine.
func (m *moduleEngine) LookupFunction(t *wasm.TableInstance, typeId *wasm.FunctionTypeID, tableOffset wasm.Index) (api.Function, error) {
	panic("TODO")
=======
func getTypeIDOf(funcIndex wasm.Index, m *wasm.ModuleInstance) wasm.FunctionTypeID {
	source := m.Source

	var typeIndex wasm.Index
	if funcIndex >= source.ImportFunctionCount {
		funcIndex -= source.ImportFunctionCount
		typeIndex = source.FunctionSection[funcIndex]
	} else {
		var cnt wasm.Index
		for i := range source.ImportSection {
			if source.ImportSection[i].Type == wasm.ExternTypeFunc {
				if cnt == funcIndex {
					typeIndex = source.ImportSection[i].DescFunc
					break
				}
				cnt++
			}
		}
	}
	return m.TypeIDs[typeIndex]
}

// ResolveImportedMemory implements wasm.ModuleEngine.
func (m *moduleEngine) ResolveImportedMemory(importedModuleEngine wasm.ModuleEngine) {
	importedME := importedModuleEngine.(*moduleEngine)
	inst := importedME.module

	if importedME.parent.offsets.ImportedMemoryBegin >= 0 {
		// This case can be resolved by recursively resolving the owner.
		panic("TODO: support re-exported memory import")
	}

	offset := m.parent.offsets.ImportedMemoryBegin
	b := uint64(uintptr(unsafe.Pointer(inst.MemoryInstance)))
	binary.LittleEndian.PutUint64(m.opaque[offset:], b)
	binary.LittleEndian.PutUint64(m.opaque[offset+8:], uint64(uintptr(unsafe.Pointer(importedME.opaquePtr))))
}

// DoneInstantiation implements wasm.ModuleEngine.
func (m *moduleEngine) DoneInstantiation() {
	if !m.module.Source.IsHostModule {
		m.setupOpaque()
	}
>>>>>>> 7b0be67b
}

// FunctionInstanceReference implements wasm.ModuleEngine.
func (m *moduleEngine) FunctionInstanceReference(funcIndex wasm.Index) wasm.Reference {
	if funcIndex < m.module.Source.ImportFunctionCount {
		begin, _, _ := m.parent.offsets.ImportedFunctionOffset(funcIndex)
		return uintptr(unsafe.Pointer(&m.opaque[begin]))
	}

	p := m.parent
	executable := &p.executable[p.functionOffsets[funcIndex].offset]
	typeID := m.module.TypeIDs[m.module.Source.FunctionSection[funcIndex]]

	lf := &functionInstance{
		executable:             executable,
		moduleContextOpaquePtr: m.opaquePtr,
		typeID:                 typeID,
	}
	m.localFunctionInstances = append(m.localFunctionInstances, lf)
	return uintptr(unsafe.Pointer(lf))
}

// LookupFunction implements wasm.ModuleEngine.
func (m *moduleEngine) LookupFunction(t *wasm.TableInstance, typeId wasm.FunctionTypeID, tableOffset wasm.Index) (*wasm.ModuleInstance, wasm.Index) {
	panic("TODO")
}<|MERGE_RESOLUTION|>--- conflicted
+++ resolved
@@ -140,11 +140,6 @@
 	binary.LittleEndian.PutUint64(m.opaque[typeIDOffset:], uint64(typeID))
 }
 
-<<<<<<< HEAD
-// LookupFunction implements wasm.ModuleEngine.
-func (m *moduleEngine) LookupFunction(t *wasm.TableInstance, typeId *wasm.FunctionTypeID, tableOffset wasm.Index) (api.Function, error) {
-	panic("TODO")
-=======
 func getTypeIDOf(funcIndex wasm.Index, m *wasm.ModuleInstance) wasm.FunctionTypeID {
 	source := m.Source
 
@@ -188,7 +183,6 @@
 	if !m.module.Source.IsHostModule {
 		m.setupOpaque()
 	}
->>>>>>> 7b0be67b
 }
 
 // FunctionInstanceReference implements wasm.ModuleEngine.
