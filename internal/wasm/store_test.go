package wasm

import (
	"context"
	"errors"
	"fmt"
	"math"
	"strconv"
	"testing"

	"github.com/tetratelabs/wazero/api"
	"github.com/tetratelabs/wazero/experimental"
	"github.com/tetratelabs/wazero/internal/internalapi"
	"github.com/tetratelabs/wazero/internal/leb128"
	"github.com/tetratelabs/wazero/internal/sys"
	"github.com/tetratelabs/wazero/internal/testing/hammer"
	"github.com/tetratelabs/wazero/internal/testing/require"
	"github.com/tetratelabs/wazero/internal/u64"
)

func TestModuleInstance_Memory(t *testing.T) {
	tests := []struct {
		name        string
		input       *Module
		expected    bool
		expectedLen uint32
	}{
		{
			name:  "no memory",
			input: &Module{},
		},
		{
			name: "memory not exported, one page",
			input: &Module{
				MemorySection:           &Memory{Min: 1, Cap: 1},
				MemoryDefinitionSection: []MemoryDefinition{{}},
			},
		},
		{
			name: "memory exported, different name",
			input: &Module{
				MemorySection:           &Memory{Min: 1, Cap: 1},
				MemoryDefinitionSection: []MemoryDefinition{{}},
				ExportSection:           []Export{{Type: ExternTypeMemory, Name: "momory", Index: 0}},
			},
		},
		{
			name: "memory exported, but zero length",
			input: &Module{
				MemorySection:           &Memory{},
				MemoryDefinitionSection: []MemoryDefinition{{}},
				Exports:                 map[string]*Export{"memory": {Type: ExternTypeMemory, Name: "memory"}},
			},
			expected: true,
		},
		{
			name: "memory exported, one page",
			input: &Module{
				MemorySection:           &Memory{Min: 1, Cap: 1},
				MemoryDefinitionSection: []MemoryDefinition{{}},
				Exports:                 map[string]*Export{"memory": {Type: ExternTypeMemory, Name: "memory"}},
			},
			expected:    true,
			expectedLen: 65536,
		},
		{
			name: "memory exported, two pages",
			input: &Module{
				MemorySection:           &Memory{Min: 2, Cap: 2},
				MemoryDefinitionSection: []MemoryDefinition{{}},
				Exports:                 map[string]*Export{"memory": {Type: ExternTypeMemory, Name: "memory"}},
			},
			expected:    true,
			expectedLen: 65536 * 2,
		},
	}

	for _, tt := range tests {
		tc := tt

		t.Run(tc.name, func(t *testing.T) {
			s := newStore()

			instance, err := s.Instantiate(testCtx, tc.input, "test", nil, nil)
			require.NoError(t, err)

			mem := instance.ExportedMemory("memory")
			if tc.expected {
				require.Equal(t, tc.expectedLen, mem.Size())
			} else {
				require.Nil(t, mem)
			}
		})
	}
}

func TestStore_Instantiate(t *testing.T) {
	s := newStore()
	m, err := NewHostModule(
		"foo",
		[]string{"fn"},
		map[string]*HostFunc{"fn": {ExportName: "fn", Code: Code{GoFunc: func() {}}}},
		api.CoreFeaturesV1,
	)
	require.NoError(t, err)

	sysCtx := sys.DefaultContext(nil)
	mod, err := s.Instantiate(testCtx, m, "bar", sysCtx, []FunctionTypeID{0})
	require.NoError(t, err)
	defer mod.Close(testCtx)

	t.Run("ModuleInstance defaults", func(t *testing.T) {
		require.Equal(t, s.nameToModule["bar"], mod)
		require.Equal(t, s.nameToModule["bar"].MemoryInstance, mod.MemoryInstance)
		require.Equal(t, s, mod.s)
		require.Equal(t, sysCtx, mod.Sys)
	})
}

func TestStore_CloseWithExitCode(t *testing.T) {
	const importedModuleName = "imported"
	const importingModuleName = "test"

	tests := []struct {
		name       string
		testClosed bool
	}{
		{
			name:       "nothing closed",
			testClosed: false,
		},
		{
			name:       "partially closed",
			testClosed: true,
		},
	}

	for _, tt := range tests {
		tc := tt
		t.Run(tc.name, func(t *testing.T) {
			s := newStore()

			_, err := s.Instantiate(testCtx, &Module{
				TypeSection:               []FunctionType{v_v},
				FunctionSection:           []uint32{0},
				CodeSection:               []Code{{Body: []byte{OpcodeEnd}}},
				Exports:                   map[string]*Export{"fn": {Type: ExternTypeFunc, Name: "fn"}},
				FunctionDefinitionSection: []FunctionDefinition{{Functype: &v_v}},
			}, importedModuleName, nil, []FunctionTypeID{0})
			require.NoError(t, err)

			m2, err := s.Instantiate(testCtx, &Module{
				ImportFunctionCount:     1,
				TypeSection:             []FunctionType{v_v},
				ImportSection:           []Import{{Type: ExternTypeFunc, Module: importedModuleName, Name: "fn", DescFunc: 0}},
				MemorySection:           &Memory{Min: 1, Cap: 1},
				MemoryDefinitionSection: []MemoryDefinition{{}},
				GlobalSection:           []Global{{Type: GlobalType{}, Init: ConstantExpression{Opcode: OpcodeI32Const, Data: const1}}},
				TableSection:            []Table{{Min: 10}},
			}, importingModuleName, nil, []FunctionTypeID{0})
			require.NoError(t, err)

			if tc.testClosed {
				err = m2.CloseWithExitCode(testCtx, 2)
				require.NoError(t, err)
			}

			err = s.CloseWithExitCode(testCtx, 2)
			require.NoError(t, err)

			// If Store.CloseWithExitCode was dispatched properly, modules should be empty
			require.Nil(t, s.moduleList)

			// Store state zeroed
			require.Zero(t, len(s.typeIDs))
		})
	}
}

func TestStore_hammer(t *testing.T) {
	const importedModuleName = "imported"

	m, err := NewHostModule(
		importedModuleName,
		[]string{"fn"},
		map[string]*HostFunc{"fn": {ExportName: "fn", Code: Code{GoFunc: func() {}}}},
		api.CoreFeaturesV1,
	)
	require.NoError(t, err)

	s := newStore()
	imported, err := s.Instantiate(testCtx, m, importedModuleName, nil, []FunctionTypeID{0})
	require.NoError(t, err)

	_, ok := s.nameToModule[imported.Name()]
	require.True(t, ok)

	importingModule := &Module{
		ImportFunctionCount:     1,
		TypeSection:             []FunctionType{v_v},
		FunctionSection:         []uint32{0},
		CodeSection:             []Code{{Body: []byte{OpcodeEnd}}},
		MemorySection:           &Memory{Min: 1, Cap: 1},
		MemoryDefinitionSection: []MemoryDefinition{{}},
		GlobalSection: []Global{{
			Type: GlobalType{ValType: ValueTypeI32},
			Init: ConstantExpression{Opcode: OpcodeI32Const, Data: leb128.EncodeInt32(1)},
		}},
		TableSection: []Table{{Min: 10}},
		ImportSection: []Import{
			{Type: ExternTypeFunc, Module: importedModuleName, Name: "fn", DescFunc: 0},
		},
	}

	// Concurrent instantiate, close should test if locks work on the ns. If they don't, we should see leaked modules
	// after all of these complete, or an error raised.
	P := 8               // max count of goroutines
	N := 1000            // work per goroutine
	if testing.Short() { // Adjust down if `-test.short`
		P = 4
		N = 100
	}
	hammer.NewHammer(t, P, N).Run(func(name string) {
		mod, instantiateErr := s.Instantiate(testCtx, importingModule, name, sys.DefaultContext(nil), []FunctionTypeID{0})
		require.NoError(t, instantiateErr)
		require.NoError(t, mod.Close(testCtx))
	}, nil)
	if t.Failed() {
		return // At least one test failed, so return now.
	}

	// Close the imported module.
	require.NoError(t, imported.Close(testCtx))

	// All instances are freed.
	require.Nil(t, s.moduleList)
}

func TestStore_hammer_close(t *testing.T) {
	const importedModuleName = "imported"

	m, err := NewHostModule(
		importedModuleName,
		[]string{"fn"},
		map[string]*HostFunc{"fn": {ExportName: "fn", Code: Code{GoFunc: func() {}}}},
		api.CoreFeaturesV1,
	)
	require.NoError(t, err)

	s := newStore()
	imported, err := s.Instantiate(testCtx, m, importedModuleName, nil, []FunctionTypeID{0})
	require.NoError(t, err)

	_, ok := s.nameToModule[imported.Name()]
	require.True(t, ok)

	importingModule := &Module{
		ImportFunctionCount:     1,
		TypeSection:             []FunctionType{v_v},
		FunctionSection:         []uint32{0},
		CodeSection:             []Code{{Body: []byte{OpcodeEnd}}},
		MemorySection:           &Memory{Min: 1, Cap: 1},
		MemoryDefinitionSection: []MemoryDefinition{{}},
		GlobalSection: []Global{{
			Type: GlobalType{ValType: ValueTypeI32},
			Init: ConstantExpression{Opcode: OpcodeI32Const, Data: leb128.EncodeInt32(1)},
		}},
		TableSection: []Table{{Min: 10}},
		ImportSection: []Import{
			{Type: ExternTypeFunc, Module: importedModuleName, Name: "fn", DescFunc: 0},
		},
	}

	const instCount = 10000
	instances := make([]api.Module, instCount)
	for i := 0; i < instCount; i++ {
		mod, instantiateErr := s.Instantiate(testCtx, importingModule, strconv.Itoa(i), sys.DefaultContext(nil), []FunctionTypeID{0})
		require.NoError(t, instantiateErr)
		instances[i] = mod
	}

	hammer.NewHammer(t, 100, 2).Run(func(name string) {
		for i := 0; i < instCount; i++ {
			if i == instCount/2 {
				// Close store concurrently as well.
				err := s.CloseWithExitCode(testCtx, 0)
				require.NoError(t, err)
			}
			err := instances[i].CloseWithExitCode(testCtx, 0)
			require.NoError(t, err)
		}
		require.NoError(t, err)
	}, nil)
	if t.Failed() {
		return // At least one test failed, so return now.
	}

	// All instances are freed.
	require.Nil(t, s.moduleList)
}

func TestStore_Instantiate_Errors(t *testing.T) {
	const importedModuleName = "imported"
	const importingModuleName = "test"

	m, err := NewHostModule(
		importedModuleName,
		[]string{"fn"},
		map[string]*HostFunc{"fn": {ExportName: "fn", Code: Code{GoFunc: func() {}}}},
		api.CoreFeaturesV1,
	)
	require.NoError(t, err)

	t.Run("Fails if module name already in use", func(t *testing.T) {
		s := newStore()
		_, err = s.Instantiate(testCtx, m, importedModuleName, nil, []FunctionTypeID{0})
		require.NoError(t, err)

		// Trying to register it again should fail
		_, err = s.Instantiate(testCtx, m, importedModuleName, nil, []FunctionTypeID{0})
		require.EqualError(t, err, "module[imported] has already been instantiated")
	})

	t.Run("fail resolve import", func(t *testing.T) {
		s := newStore()
		_, err = s.Instantiate(testCtx, m, importedModuleName, nil, []FunctionTypeID{0})
		require.NoError(t, err)

		hm := s.nameToModule[importedModuleName]
		require.NotNil(t, hm)

		_, err = s.Instantiate(testCtx, &Module{
			TypeSection: []FunctionType{v_v},
			ImportSection: []Import{
				// The first import resolve succeeds -> increment hm.dependentCount.
				{Type: ExternTypeFunc, Module: importedModuleName, Name: "fn", DescFunc: 0},
				// But the second one tries to import uninitialized-module ->
				{Type: ExternTypeFunc, Module: "non-exist", Name: "fn", DescFunc: 0},
			},
			ImportPerModule: map[string][]*Import{
				importedModuleName: {{Type: ExternTypeFunc, Module: importedModuleName, Name: "fn", DescFunc: 0}},
				"non-exist":        {{Name: "fn", DescFunc: 0}},
			},
		}, importingModuleName, nil, nil)
		require.EqualError(t, err, "module[non-exist] not instantiated")
	})

	t.Run("creating engine failed", func(t *testing.T) {
		s := newStore()

		_, err = s.Instantiate(testCtx, m, importedModuleName, nil, []FunctionTypeID{0})
		require.NoError(t, err)

		hm := s.nameToModule[importedModuleName]
		require.NotNil(t, hm)

		engine := s.Engine.(*mockEngine)
		engine.shouldCompileFail = true

		importingModule := &Module{
			ImportFunctionCount: 1,
			TypeSection:         []FunctionType{v_v},
			FunctionSection:     []uint32{0, 0},
			CodeSection: []Code{
				{Body: []byte{OpcodeEnd}},
				{Body: []byte{OpcodeEnd}},
			},
			ImportSection: []Import{
				{Type: ExternTypeFunc, Module: importedModuleName, Name: "fn", DescFunc: 0},
			},
		}

		_, err = s.Instantiate(testCtx, importingModule, importingModuleName, nil, []FunctionTypeID{0})
		require.EqualError(t, err, "some engine creation error")
	})

	t.Run("start func failed", func(t *testing.T) {
		s := newStore()
		engine := s.Engine.(*mockEngine)
		engine.callFailIndex = 1

		_, err = s.Instantiate(testCtx, m, importedModuleName, nil, []FunctionTypeID{0})
		require.NoError(t, err)

		hm := s.nameToModule[importedModuleName]
		require.NotNil(t, hm)

		startFuncIndex := uint32(1)
		importingModule := &Module{
			ImportFunctionCount: 1,
			TypeSection:         []FunctionType{v_v},
			FunctionSection:     []uint32{0},
			CodeSection:         []Code{{Body: []byte{OpcodeEnd}}},
			StartSection:        &startFuncIndex,
			ImportSection: []Import{
				{Type: ExternTypeFunc, Module: importedModuleName, Name: "fn", DescFunc: 0},
			},
		}

		_, err = s.Instantiate(testCtx, importingModule, importingModuleName, nil, []FunctionTypeID{0})
		require.EqualError(t, err, "start function[1] failed: call failed")
	})
}

type mockEngine struct {
	shouldCompileFail bool
	callFailIndex     int
}

type mockModuleEngine struct {
	name                 string
	callFailIndex        int
	functionRefs         map[Index]Reference
	resolveImportsCalled map[Index]Index
	importedMemModEngine ModuleEngine
	lookupEntries        map[Index]mockModuleEngineLookupEntry
}

type mockModuleEngineLookupEntry struct {
	m     *ModuleInstance
	index Index
}

type mockCallEngine struct {
	internalapi.WazeroOnlyType
	index         Index
	callFailIndex int
}

func newStore() *Store {
	return NewStore(api.CoreFeaturesV1, &mockEngine{shouldCompileFail: false, callFailIndex: -1})
}

// CompileModule implements the same method as documented on wasm.Engine.
func (e *mockEngine) Close() error {
	return nil
}

// CompileModule implements the same method as documented on wasm.Engine.
func (e *mockEngine) CompileModule(context.Context, *Module, []experimental.FunctionListener, bool) error {
	return nil
}

// LookupFunction implements the same method as documented on wasm.Engine.
<<<<<<< HEAD
func (e *mockModuleEngine) LookupFunction(*TableInstance, *FunctionTypeID, Index) (api.Function, error) {
	return nil, nil
=======
func (e *mockModuleEngine) LookupFunction(_ *TableInstance, _ FunctionTypeID, offset Index) (*ModuleInstance, Index) {
	if entry, ok := e.lookupEntries[offset]; ok {
		return entry.m, entry.index
	}
	return nil, 0
>>>>>>> 7b0be67b
}

// CompiledModuleCount implements the same method as documented on wasm.Engine.
func (e *mockEngine) CompiledModuleCount() uint32 { return 0 }

// DeleteCompiledModule implements the same method as documented on wasm.Engine.
func (e *mockEngine) DeleteCompiledModule(*Module) {}

// NewModuleEngine implements the same method as documented on wasm.Engine.
func (e *mockEngine) NewModuleEngine(_ *Module, _ *ModuleInstance) (ModuleEngine, error) {
	if e.shouldCompileFail {
		return nil, fmt.Errorf("some engine creation error")
	}
	return &mockModuleEngine{callFailIndex: e.callFailIndex, resolveImportsCalled: map[Index]Index{}}, nil
}

// mockModuleEngine implements the same method as documented on wasm.ModuleEngine.
func (e *mockModuleEngine) DoneInstantiation() {}

// FunctionInstanceReference implements the same method as documented on wasm.ModuleEngine.
func (e *mockModuleEngine) FunctionInstanceReference(i Index) Reference {
	return e.functionRefs[i]
}

// ResolveImportedFunction implements the same method as documented on wasm.ModuleEngine.
func (e *mockModuleEngine) ResolveImportedFunction(index, importedIndex Index, _ ModuleEngine) {
	e.resolveImportsCalled[index] = importedIndex
}

// ResolveImportedMemory implements the same method as documented on wasm.ModuleEngine.
func (e *mockModuleEngine) ResolveImportedMemory(imp ModuleEngine) {
	e.importedMemModEngine = imp
}

// NewFunction implements the same method as documented on wasm.ModuleEngine.
func (e *mockModuleEngine) NewFunction(index Index) api.Function {
	return &mockCallEngine{index: index, callFailIndex: e.callFailIndex}
}

// InitializeFuncrefGlobals implements the same method as documented on wasm.ModuleEngine.
func (e *mockModuleEngine) InitializeFuncrefGlobals(globals []*GlobalInstance) {}

// Name implements the same method as documented on wasm.ModuleEngine.
func (e *mockModuleEngine) Name() string {
	return e.name
}

// Close implements the same method as documented on wasm.ModuleEngine.
func (e *mockModuleEngine) Close(context.Context) {
}

// Call implements the same method as documented on api.Function.
func (ce *mockCallEngine) Definition() api.FunctionDefinition { return nil }

// Call implements the same method as documented on api.Function.
func (ce *mockCallEngine) Call(ctx context.Context, _ ...uint64) (results []uint64, err error) {
	return nil, ce.CallWithStack(ctx, nil)
}

// CallWithStack implements the same method as documented on api.Function.
func (ce *mockCallEngine) CallWithStack(_ context.Context, _ []uint64) error {
	if ce.callFailIndex >= 0 && ce.index == Index(ce.callFailIndex) {
		return errors.New("call failed")
	}
	return nil
}

func TestStore_getFunctionTypeID(t *testing.T) {
	t.Run("too many functions", func(t *testing.T) {
		s := newStore()
		const max = 10
		s.functionMaxTypes = max
		s.typeIDs = make(map[string]FunctionTypeID)
		for i := 0; i < max; i++ {
			s.typeIDs[strconv.Itoa(i)] = 0
		}
		_, err := s.GetFunctionTypeID(&FunctionType{})
		require.Error(t, err)
	})
	t.Run("ok", func(t *testing.T) {
		tests := []FunctionType{
			{Params: []ValueType{}},
			{Params: []ValueType{ValueTypeF32}},
			{Results: []ValueType{ValueTypeF64}},
			{Params: []ValueType{ValueTypeI32}, Results: []ValueType{ValueTypeI64}},
		}

		for _, tt := range tests {
			tc := tt
			t.Run(tc.String(), func(t *testing.T) {
				s := newStore()
				actual, err := s.GetFunctionTypeID(&tc)
				require.NoError(t, err)

				expectedTypeID, ok := s.typeIDs[tc.String()]
				require.True(t, ok)
				require.Equal(t, expectedTypeID, actual)
			})
		}
	})
}

func TestGlobalInstance_initialize(t *testing.T) {
	t.Run("basic type const expr", func(t *testing.T) {
		for _, vt := range []ValueType{ValueTypeI32, ValueTypeI64, ValueTypeF32, ValueTypeF64} {
			t.Run(ValueTypeName(vt), func(t *testing.T) {
				g := &GlobalInstance{Type: GlobalType{ValType: vt}}
				expr := &ConstantExpression{}
				switch vt {
				case ValueTypeI32:
					expr.Data = []byte{1}
					expr.Opcode = OpcodeI32Const
				case ValueTypeI64:
					expr.Data = []byte{2}
					expr.Opcode = OpcodeI64Const
				case ValueTypeF32:
					expr.Data = u64.LeBytes(api.EncodeF32(math.MaxFloat32))
					expr.Opcode = OpcodeF32Const
				case ValueTypeF64:
					expr.Data = u64.LeBytes(api.EncodeF64(math.MaxFloat64))
					expr.Opcode = OpcodeF64Const
				}

				g.initialize(nil, expr, nil)

				switch vt {
				case ValueTypeI32:
					require.Equal(t, int32(1), int32(g.Val))
				case ValueTypeI64:
					require.Equal(t, int64(2), int64(g.Val))
				case ValueTypeF32:
					require.Equal(t, float32(math.MaxFloat32), math.Float32frombits(uint32(g.Val)))
				case ValueTypeF64:
					require.Equal(t, math.MaxFloat64, math.Float64frombits(g.Val))
				}
			})
		}
	})
	t.Run("ref.null", func(t *testing.T) {
		tests := []struct {
			name string
			expr *ConstantExpression
		}{
			{
				name: "ref.null (externref)",
				expr: &ConstantExpression{
					Opcode: OpcodeRefNull,
					Data:   []byte{RefTypeExternref},
				},
			},
			{
				name: "ref.null (funcref)",
				expr: &ConstantExpression{
					Opcode: OpcodeRefNull,
					Data:   []byte{RefTypeFuncref},
				},
			},
		}

		for _, tt := range tests {
			tc := tt
			t.Run(tc.name, func(t *testing.T) {
				g := GlobalInstance{}
				g.Type.ValType = tc.expr.Data[0]
				g.initialize(nil, tc.expr, nil)
				require.Equal(t, uint64(0), g.Val)
			})
		}
	})
	t.Run("ref.func", func(t *testing.T) {
		g := GlobalInstance{Type: GlobalType{ValType: RefTypeFuncref}}
		g.initialize(nil,
			&ConstantExpression{Opcode: OpcodeRefFunc, Data: []byte{1}},
			func(funcIndex Index) Reference {
				require.Equal(t, Index(1), funcIndex)
				return 0xdeadbeaf
			},
		)
		require.Equal(t, uint64(0xdeadbeaf), g.Val)
	})
	t.Run("global expr", func(t *testing.T) {
		tests := []struct {
			valueType  ValueType
			val, valHi uint64
		}{
			{valueType: ValueTypeI32, val: 10},
			{valueType: ValueTypeI64, val: 20},
			{valueType: ValueTypeF32, val: uint64(math.Float32bits(634634432.12311))},
			{valueType: ValueTypeF64, val: math.Float64bits(1.12312311)},
			{valueType: ValueTypeV128, val: 0x1, valHi: 0x2},
			{valueType: ValueTypeExternref, val: 0x12345},
			{valueType: ValueTypeFuncref, val: 0x54321},
		}

		for _, tt := range tests {
			tc := tt
			t.Run(ValueTypeName(tc.valueType), func(t *testing.T) {
				// The index specified in Data equals zero.
				expr := &ConstantExpression{Data: []byte{0}, Opcode: OpcodeGlobalGet}
				globals := []*GlobalInstance{{Val: tc.val, ValHi: tc.valHi, Type: GlobalType{ValType: tc.valueType}}}

				g := &GlobalInstance{Type: GlobalType{ValType: tc.valueType}}
				g.initialize(globals, expr, nil)

				switch tc.valueType {
				case ValueTypeI32:
					require.Equal(t, int32(tc.val), int32(g.Val))
				case ValueTypeI64:
					require.Equal(t, int64(tc.val), int64(g.Val))
				case ValueTypeF32:
					require.Equal(t, tc.val, g.Val)
				case ValueTypeF64:
					require.Equal(t, tc.val, g.Val)
				case ValueTypeV128:
					require.Equal(t, uint64(0x1), g.Val)
					require.Equal(t, uint64(0x2), g.ValHi)
				case ValueTypeFuncref, ValueTypeExternref:
					require.Equal(t, tc.val, g.Val)
				}
			})
		}
	})

	t.Run("vector", func(t *testing.T) {
		expr := &ConstantExpression{Data: []byte{
			1, 0, 0, 0, 0, 0, 0, 0,
			2, 0, 0, 0, 0, 0, 0, 0,
		}, Opcode: OpcodeVecV128Const}
		g := GlobalInstance{Type: GlobalType{ValType: ValueTypeV128}}
		g.initialize(nil, expr, nil)
		require.Equal(t, uint64(0x1), g.Val)
		require.Equal(t, uint64(0x2), g.ValHi)
	})
}

func Test_resolveImports(t *testing.T) {
	const moduleName = "test"
	const name = "target"

	t.Run("module not instantiated", func(t *testing.T) {
		m := &ModuleInstance{s: newStore()}
		err := m.resolveImports(&Module{ImportPerModule: map[string][]*Import{"unknown": {{}}}})
		require.EqualError(t, err, "module[unknown] not instantiated")
	})
	t.Run("export instance not found", func(t *testing.T) {
		m := &ModuleInstance{s: newStore()}
		m.s.nameToModule[moduleName] = &ModuleInstance{Exports: map[string]*Export{}, ModuleName: moduleName}
		err := m.resolveImports(&Module{ImportPerModule: map[string][]*Import{moduleName: {{Name: "unknown"}}}})
		require.EqualError(t, err, "\"unknown\" is not exported in module \"test\"")
	})
	t.Run("func", func(t *testing.T) {
		t.Run("ok", func(t *testing.T) {
			s := newStore()
			s.nameToModule[moduleName] = &ModuleInstance{
				Exports: map[string]*Export{
					name: {Type: ExternTypeFunc, Index: 2},
					"":   {Type: ExternTypeFunc, Index: 4},
				},
				ModuleName: moduleName,
				Source: &Module{
					FunctionSection: []Index{0, 0, 1, 0, 0},
					TypeSection: []FunctionType{
						{Params: []ValueType{ExternTypeFunc}},
						{Params: []ValueType{i32}, Results: []ValueType{ValueTypeV128}},
					},
				},
			}

			module := &Module{
				TypeSection: []FunctionType{
					{Params: []ValueType{i32}, Results: []ValueType{ValueTypeV128}},
					{Params: []ValueType{ExternTypeFunc}},
				},
				ImportFunctionCount: 2,
				ImportPerModule: map[string][]*Import{
					moduleName: {
						{Module: moduleName, Name: name, Type: ExternTypeFunc, DescFunc: 0, IndexPerType: 0},
						{Module: moduleName, Name: "", Type: ExternTypeFunc, DescFunc: 1, IndexPerType: 1},
					},
				},
			}

			m := &ModuleInstance{Engine: &mockModuleEngine{resolveImportsCalled: map[Index]Index{}}, s: s, Source: module}
			err := m.resolveImports(module)
			require.NoError(t, err)

			me := m.Engine.(*mockModuleEngine)
			require.Equal(t, me.resolveImportsCalled[0], Index(2))
			require.Equal(t, me.resolveImportsCalled[1], Index(4))
		})
		t.Run("signature mismatch", func(t *testing.T) {
			s := newStore()
			s.nameToModule[moduleName] = &ModuleInstance{
				Exports: map[string]*Export{
					name: {Type: ExternTypeFunc, Index: 0},
				},
				ModuleName: moduleName,
				TypeIDs:    []FunctionTypeID{123435},
				Source: &Module{
					FunctionSection: []Index{0},
					TypeSection: []FunctionType{
						{Params: []ValueType{}},
					},
				},
			}
			module := &Module{
				TypeSection: []FunctionType{{Results: []ValueType{ValueTypeF32}}},
				ImportPerModule: map[string][]*Import{
					moduleName: {{Module: moduleName, Name: name, Type: ExternTypeFunc, DescFunc: 0}},
				},
			}

			m := &ModuleInstance{Engine: &mockModuleEngine{resolveImportsCalled: map[Index]Index{}}, s: s, Source: module}
			err := m.resolveImports(module)
			require.EqualError(t, err, "import func[test.target]: signature mismatch: v_f32 != v_v")
		})
	})
	t.Run("global", func(t *testing.T) {
		t.Run("ok", func(t *testing.T) {
			s := newStore()
			g := &GlobalInstance{Type: GlobalType{ValType: ValueTypeI32}}
			m := &ModuleInstance{Globals: make([]*GlobalInstance, 1), s: s}
			s.nameToModule[moduleName] = &ModuleInstance{
				Globals: []*GlobalInstance{g},
				Exports: map[string]*Export{name: {Type: ExternTypeGlobal, Index: 0}}, ModuleName: moduleName,
			}
			err := m.resolveImports(
				&Module{
					ImportPerModule: map[string][]*Import{moduleName: {{Name: name, Type: ExternTypeGlobal, DescGlobal: g.Type}}},
				},
			)
			require.NoError(t, err)
			require.True(t, globalsContain(m.Globals, g), "expected to find %v in %v", g, m.Globals)
		})
		t.Run("mutability mismatch", func(t *testing.T) {
			s := newStore()
			s.nameToModule[moduleName] = &ModuleInstance{
				Globals: []*GlobalInstance{{Type: GlobalType{Mutable: false}}},
				Exports: map[string]*Export{name: {
					Type:  ExternTypeGlobal,
					Index: 0,
				}},
				ModuleName: moduleName,
			}
			m := &ModuleInstance{Globals: make([]*GlobalInstance, 1), s: s}
			err := m.resolveImports(&Module{
				ImportPerModule: map[string][]*Import{moduleName: {
					{Module: moduleName, Name: name, Type: ExternTypeGlobal, DescGlobal: GlobalType{Mutable: true}},
				}},
			})
			require.EqualError(t, err, "import global[test.target]: mutability mismatch: true != false")
		})
		t.Run("type mismatch", func(t *testing.T) {
			s := newStore()
			s.nameToModule[moduleName] = &ModuleInstance{
				Globals: []*GlobalInstance{{Type: GlobalType{ValType: ValueTypeI32}}},
				Exports: map[string]*Export{name: {
					Type:  ExternTypeGlobal,
					Index: 0,
				}},
				ModuleName: moduleName,
			}
			m := &ModuleInstance{Globals: make([]*GlobalInstance, 1), s: s}
			err := m.resolveImports(&Module{
				ImportPerModule: map[string][]*Import{moduleName: {
					{Module: moduleName, Name: name, Type: ExternTypeGlobal, DescGlobal: GlobalType{ValType: ValueTypeF64}},
				}},
			})
			require.EqualError(t, err, "import global[test.target]: value type mismatch: f64 != i32")
		})
	})
	t.Run("memory", func(t *testing.T) {
		t.Run("ok", func(t *testing.T) {
			max := uint32(10)
			memoryInst := &MemoryInstance{Max: max}
			s := newStore()
			importedME := &mockModuleEngine{}
			s.nameToModule[moduleName] = &ModuleInstance{
				MemoryInstance: memoryInst,
				Exports: map[string]*Export{name: {
					Type: ExternTypeMemory,
				}},
				ModuleName: moduleName,
				Engine:     importedME,
			}
			m := &ModuleInstance{s: s, Engine: &mockModuleEngine{resolveImportsCalled: map[Index]Index{}}}
			err := m.resolveImports(&Module{
				ImportPerModule: map[string][]*Import{
					moduleName: {{Module: moduleName, Name: name, Type: ExternTypeMemory, DescMem: &Memory{Max: max}}},
				},
			})
			require.NoError(t, err)
			require.Equal(t, m.MemoryInstance, memoryInst)
			require.Equal(t, importedME, m.Engine.(*mockModuleEngine).importedMemModEngine)
		})
		t.Run("minimum size mismatch", func(t *testing.T) {
			importMemoryType := &Memory{Min: 2, Cap: 2}
			s := newStore()
			s.nameToModule[moduleName] = &ModuleInstance{
				MemoryInstance: &MemoryInstance{Min: importMemoryType.Min - 1, Cap: 2},
				Exports: map[string]*Export{name: {
					Type: ExternTypeMemory,
				}},
				ModuleName: moduleName,
			}
			m := &ModuleInstance{s: s}
			err := m.resolveImports(&Module{
				ImportPerModule: map[string][]*Import{
					moduleName: {{Module: moduleName, Name: name, Type: ExternTypeMemory, DescMem: importMemoryType}},
				},
			})
			require.EqualError(t, err, "import memory[test.target]: minimum size mismatch: 2 > 1")
		})
		t.Run("maximum size mismatch", func(t *testing.T) {
			s := newStore()
			s.nameToModule[moduleName] = &ModuleInstance{
				MemoryInstance: &MemoryInstance{Max: MemoryLimitPages},
				Exports: map[string]*Export{name: {
					Type: ExternTypeMemory,
				}},
				ModuleName: moduleName,
			}

			max := uint32(10)
			importMemoryType := &Memory{Max: max}
			m := &ModuleInstance{s: s}
			err := m.resolveImports(&Module{
				ImportPerModule: map[string][]*Import{moduleName: {{Module: moduleName, Name: name, Type: ExternTypeMemory, DescMem: importMemoryType}}},
			})
			require.EqualError(t, err, "import memory[test.target]: maximum size mismatch: 10 < 65536")
		})
	})
}

func TestModuleInstance_validateData(t *testing.T) {
	m := &ModuleInstance{MemoryInstance: &MemoryInstance{Buffer: make([]byte, 5)}}
	tests := []struct {
		name   string
		data   []DataSegment
		expErr string
	}{
		{
			name: "ok",
			data: []DataSegment{
				{OffsetExpression: ConstantExpression{Opcode: OpcodeI32Const, Data: const1}, Init: []byte{0}},
				{OffsetExpression: ConstantExpression{Opcode: OpcodeI32Const, Data: leb128.EncodeInt32(2)}, Init: []byte{0}},
			},
		},
		{
			name: "out of bounds - single one byte",
			data: []DataSegment{
				{OffsetExpression: ConstantExpression{Opcode: OpcodeI32Const, Data: leb128.EncodeInt32(5)}, Init: []byte{0}},
			},
			expErr: "data[0]: out of bounds memory access",
		},
		{
			name: "out of bounds - multi bytes",
			data: []DataSegment{
				{OffsetExpression: ConstantExpression{Opcode: OpcodeI32Const, Data: leb128.EncodeInt32(0)}, Init: []byte{0}},
				{OffsetExpression: ConstantExpression{Opcode: OpcodeI32Const, Data: leb128.EncodeInt32(3)}, Init: []byte{0, 1, 2}},
			},
			expErr: "data[1]: out of bounds memory access",
		},
	}

	for _, tt := range tests {
		tc := tt
		t.Run(tc.name, func(t *testing.T) {
			err := m.validateData(tc.data)
			if tc.expErr != "" {
				require.EqualError(t, err, tc.expErr)
			} else {
				require.NoError(t, err)
			}
		})
	}
}

func TestModuleInstance_applyData(t *testing.T) {
	t.Run("ok", func(t *testing.T) {
		m := &ModuleInstance{MemoryInstance: &MemoryInstance{Buffer: make([]byte, 10)}}
		err := m.applyData([]DataSegment{
			{OffsetExpression: ConstantExpression{Opcode: OpcodeI32Const, Data: const0}, Init: []byte{0xa, 0xf}},
			{OffsetExpression: ConstantExpression{Opcode: OpcodeI32Const, Data: leb128.EncodeUint32(8)}, Init: []byte{0x1, 0x5}},
		})
		require.NoError(t, err)
		require.Equal(t, []byte{0xa, 0xf, 0x0, 0x0, 0x0, 0x0, 0x0, 0x0, 0x1, 0x5}, m.MemoryInstance.Buffer)
		require.Equal(t, [][]byte{{0xa, 0xf}, {0x1, 0x5}}, m.DataInstances)
	})
	t.Run("error", func(t *testing.T) {
		m := &ModuleInstance{MemoryInstance: &MemoryInstance{Buffer: make([]byte, 5)}}
		err := m.applyData([]DataSegment{
			{OffsetExpression: ConstantExpression{Opcode: OpcodeI32Const, Data: leb128.EncodeUint32(8)}, Init: []byte{}},
		})
		require.EqualError(t, err, "data[0]: out of bounds memory access")
	})
}

func globalsContain(globals []*GlobalInstance, want *GlobalInstance) bool {
	for _, f := range globals {
		if f == want {
			return true
		}
	}
	return false
}

func TestModuleInstance_applyElements(t *testing.T) {
	leb128_100 := leb128.EncodeInt32(100)

	t.Run("extenref", func(t *testing.T) {
		m := &ModuleInstance{}
		m.Tables = []*TableInstance{{Type: RefTypeExternref, References: make([]Reference, 10)}}
		for i := range m.Tables[0].References {
			m.Tables[0].References[i] = 0xffff // non-null ref.
		}

		// This shouldn't panic.
		m.applyElements([]ElementSegment{{Mode: ElementModeActive, OffsetExpr: ConstantExpression{Opcode: OpcodeI32Const, Data: leb128_100}}})
		m.applyElements([]ElementSegment{
			{Mode: ElementModeActive, OffsetExpr: ConstantExpression{Opcode: OpcodeI32Const, Data: []byte{0}}, Init: make([]Index, 3)},
			{Mode: ElementModeActive, OffsetExpr: ConstantExpression{Opcode: OpcodeI32Const, Data: leb128_100}, Init: make([]Index, 5)}, // Iteration stops at this point, so the offset:5 below shouldn't be applied.
			{Mode: ElementModeActive, OffsetExpr: ConstantExpression{Opcode: OpcodeI32Const, Data: []byte{5}}, Init: make([]Index, 5)},
		})
		require.Equal(t, []Reference{0, 0, 0, 0xffff, 0xffff, 0xffff, 0xffff, 0xffff, 0xffff, 0xffff},
			m.Tables[0].References)
		m.applyElements([]ElementSegment{
			{Mode: ElementModeActive, OffsetExpr: ConstantExpression{Opcode: OpcodeI32Const, Data: []byte{5}}, Init: make([]Index, 5)},
		})
		require.Equal(t, []Reference{0, 0, 0, 0xffff, 0xffff, 0, 0, 0, 0, 0}, m.Tables[0].References)
	})
	t.Run("funcref", func(t *testing.T) {
		e := &mockEngine{}
		me, err := e.NewModuleEngine(nil, nil)
		me.(*mockModuleEngine).functionRefs = map[Index]Reference{0: 0xa, 1: 0xaa, 2: 0xaaa, 3: 0xaaaa}
		require.NoError(t, err)
		m := &ModuleInstance{Engine: me, Globals: []*GlobalInstance{{}, {Val: 0xabcde}}}

		m.Tables = []*TableInstance{{Type: RefTypeFuncref, References: make([]Reference, 10)}}
		for i := range m.Tables[0].References {
			m.Tables[0].References[i] = 0xffff // non-null ref.
		}

		// This shouldn't panic.
		m.applyElements([]ElementSegment{{Mode: ElementModeActive, OffsetExpr: ConstantExpression{Opcode: OpcodeI32Const, Data: leb128_100}, Init: []Index{1, 2, 3}}})
		m.applyElements([]ElementSegment{
			{Mode: ElementModeActive, OffsetExpr: ConstantExpression{Opcode: OpcodeI32Const, Data: []byte{0}}, Init: []Index{0, 1, 2}},
			{Mode: ElementModeActive, OffsetExpr: ConstantExpression{Opcode: OpcodeI32Const, Data: []byte{9}}, Init: []Index{1 | ElementInitImportedGlobalFunctionReference}},
			{Mode: ElementModeActive, OffsetExpr: ConstantExpression{Opcode: OpcodeI32Const, Data: leb128_100}, Init: make([]Index, 5)}, // Iteration stops at this point, so the offset:5 below shouldn't be applied.
			{Mode: ElementModeActive, OffsetExpr: ConstantExpression{Opcode: OpcodeI32Const, Data: []byte{5}}, Init: make([]Index, 5)},
		})
		require.Equal(t, []Reference{0xa, 0xaa, 0xaaa, 0xffff, 0xffff, 0xffff, 0xffff, 0xffff, 0xffff, 0xabcde},
			m.Tables[0].References)
		m.applyElements([]ElementSegment{
			{Mode: ElementModeActive, OffsetExpr: ConstantExpression{Opcode: OpcodeI32Const, Data: []byte{5}}, Init: []Index{0, ElementInitNullReference, 2}},
		})
		require.Equal(t, []Reference{0xa, 0xaa, 0xaaa, 0xffff, 0xffff, 0xa, 0xffff, 0xaaa, 0xffff, 0xabcde},
			m.Tables[0].References)
	})
}<|MERGE_RESOLUTION|>--- conflicted
+++ resolved
@@ -442,16 +442,11 @@
 }
 
 // LookupFunction implements the same method as documented on wasm.Engine.
-<<<<<<< HEAD
-func (e *mockModuleEngine) LookupFunction(*TableInstance, *FunctionTypeID, Index) (api.Function, error) {
-	return nil, nil
-=======
 func (e *mockModuleEngine) LookupFunction(_ *TableInstance, _ FunctionTypeID, offset Index) (*ModuleInstance, Index) {
 	if entry, ok := e.lookupEntries[offset]; ok {
 		return entry.m, entry.index
 	}
 	return nil, 0
->>>>>>> 7b0be67b
 }
 
 // CompiledModuleCount implements the same method as documented on wasm.Engine.
